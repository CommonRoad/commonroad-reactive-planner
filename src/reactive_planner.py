--- conflicted
+++ resolved
@@ -955,12 +955,7 @@
 
     def trigger_state_machine(self, scenario, optimal, ego, reference_path, route_planner, k):
 
-<<<<<<< HEAD
-            if self.statemachine.timer_elapsed:
-                print("Hurrayy!")
-=======
         near_obstacles, obstacle_ahead = self.checktransitions.get_obstacles_around(scenario, ego, k)
->>>>>>> dfc419a4
 
         x_0 = optimal[0].state_list[1]
         x_cl = (optimal[2][1], optimal[3][1])
@@ -989,120 +984,6 @@
 
         return x_0, x_cl, reference_path
 
-<<<<<<< HEAD
-        laneletid_ego = self.get_laneletid_of_egocar(scenario, ego)
-
-        for obstacle in near_obstacles:
-
-            laneletid_obstacle = self.get_laneletid_of_obstacle(scenario, obstacle, k)
-
-            if laneletid_ego == laneletid_obstacle:
-
-                obstacle_position = obstacle.occupancy_at_time(k).shape.center #.initial_state.position
-                transformed_obstacle_position = np.matmul(obstacle_position - vehicle_position, Rotation_Matrix)
-
-                if transformed_obstacle_position[0] > 0:
-                    obstacles_ahead.append(obstacle)
-                    print("Ahead Obstales: ", obstacle_position) #obstacle.initial_state.position)
-#
-            #     hypotenuse_length = np.linalg.norm(transformed_obstacle_position)
-#
-            #     angel = np.arcsin(transformed_obstacle_position[1] / hypotenuse_length)
-#
-            #     print("Obst-Car vector angle: ", angel)
-            #     # print("Car orient: ", rounded_vehicle_orientation)
-#
-            #     if - 0.2 < angel < 0.2:
-            #         obstacles_ahead.append(obstacle)
-            #         print("Obstales that are ahead: ", obstacle.initial_state.position)
-
-        return obstacles_ahead
-
-    def check_for_possible_overtaking_lanelet(self, scenario, ego):
-
-        laneletid = self.get_laneletid_of_egocar(scenario, ego)
-
-        if scenario.lanelet_network.find_lanelet_by_id(laneletid).adj_left:
-            print('Overtaking lanelet exists')
-            return True
-
-        return False
-
-    def get_laneletid_of_egocar(self, scenario, ego):
-
-        x, y = ego._initial_state.position[0], ego._initial_state.position[1]
-        heading = ego._initial_state.orientation
-        x_1, y_1 = np.array([x, y]) + np.array([1, 1 * np.tan(heading)])
-        tmp = np.array([[x, y], [x_1, y_1]])
-
-        return scenario.lanelet_network.find_lanelet_by_position(tmp)[0][0]
-
-    def get_laneletid_of_obstacle(self, scenario, obstacle, k):
-        position = obstacle.occupancy_at_time(k).shape.center
-        x, y = position[0], position[1]
-        heading = obstacle.occupancy_at_time(k).shape.orientation
-        x_1, y_1 = np.array([x, y]) + np.array([1, 1 * np.tan(heading)])
-        tmp = np.array([[x, y], [x_1, y_1]])
-
-        if scenario.lanelet_network.find_lanelet_by_position(tmp)[0]:
-            return scenario.lanelet_network.find_lanelet_by_position(tmp)[0][0]
-        else:
-            return scenario.lanelet_network.find_lanelet_by_position(tmp)[1][0]
-
-    def get_obstacles_on_neighboring_lane(self, ego, scenario, k, left = True):
-
-        near_obstacles = self.get_near_obstacles(ego, scenario, k)
-
-        lanelet_ego = self.get_laneletid_of_egocar(scenario, ego)
-
-        if left:
-            neighboring_line = scenario.lanelet_network.find_lanelet_by_id(lanelet_ego).adj_left
-        else:
-            neighboring_line = scenario.lanelet_network.find_lanelet_by_id(lanelet_ego).adj_right
-
-        cars_on_left_lane = []
-        for obstacle in near_obstacles:
-            if self.get_laneletid_of_obstacle(scenario, obstacle, k) == neighboring_line:
-                cars_on_left_lane.append(obstacle)
-
-        return cars_on_left_lane
-
-    def check_lane_change_possible(self, scenario, ego, obstacles_ahead, k, left=True):
-
-        obstacles_on_neighboring_lane = self.get_obstacles_on_neighboring_lane(ego, scenario, k, left)
-
-        vehicle_position = ego._initial_state.position
-        safety_margin = ego._initial_state.velocity / 10
-        rotation_matrix = [[np.cos(ego._initial_state.orientation), -np.sin(ego._initial_state.orientation)],
-                           [np.sin(ego._initial_state.orientation), np.cos(ego._initial_state.orientation)]]
-
-        vehicle_parameter = VehicleParameter()
-        number_neighbors = len(obstacles_on_neighboring_lane)
-        for obstacle in obstacles_on_neighboring_lane:
-
-            obstacle_position = obstacle.occupancy_at_time(k).shape.center
-            transformed_obstacle_position_rounded = np.round(np.matmul(obstacle_position - vehicle_position, rotation_matrix), 1)
-
-            if obstacle.obstacle_shape.length/2 < \
-                    abs(transformed_obstacle_position_rounded[0] - vehicle_parameter.length/2 - safety_margin):
-
-                print("Distance between obstacles on neigboring lane: \n", obstacle.obstacle_shape.length/2
-                      - abs(transformed_obstacle_position_rounded[0] - vehicle_parameter.length/2 - safety_margin))
-
-                if transformed_obstacle_position_rounded[0] > 0:
-                    if obstacle.initial_state.velocity > obstacles_ahead[0].initial_state.velocity:
-                        print("Car on left lane is faster: ", obstacle.initial_state.velocity-obstacles_ahead[0].initial_state.velocity)
-                        number_neighbors = number_neighbors - 1
-                else:
-                    number_neighbors = number_neighbors - 1
-
-        if number_neighbors == 0:
-            print("Lanechange possible!")
-            return True
-        else:
-            print("No lanechange due to neighboring Obstacles!")
-            return False
-=======
 
 '''
     def _boundary_not_intersecting(self, scenario, p, own_ID, total_IDs):
@@ -1201,5 +1082,4 @@
                     old = element
 
         return scenario
-'''
->>>>>>> dfc419a4
+'''