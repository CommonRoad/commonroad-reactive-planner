# from route_planner import RoutePlanner
from scipy import spatial

from parameter import VehicleParameter, PlanningParameter
from trajectory_bundle import TrajectoryBundle, TrajectorySample, CartesianSample, CurviLinearSample
from polynomial_trajectory import QuinticTrajectory, QuarticTrajectory
from commonroad.common.validity import *
from commonroad.scenario.obstacle import DynamicObstacle, ObstacleType
from commonroad.scenario.lanelet import LaneletNetwork, Lanelet
from commonroad.prediction.prediction import TrajectoryPrediction
from commonroad.geometry.shape import Rectangle
from commonroad.scenario.trajectory import Trajectory, State
import pycrcc
from pycrccosy import TrapezoidCoordinateSystem
from commonroad_ccosy.geometry.trapezoid_coordinate_system import create_coordinate_system_from_polyline
from typing import List
import matplotlib.pyplot as plt
import numpy as np
import time, warnings
from parameter_classes import VehModelParameters, SamplingParameters
from polyline import compute_curvature_from_polyline, compute_orientation_from_polyline, compute_pathlength_from_polyline
from commonroad.scenario.obstacle import DynamicObstacle, ObstacleType, StaticObstacle

import matplotlib.pyplot as plt
from commonroad.visualization.draw_dispatch_cr import draw_object

from State_Machine import CarHighlevelStates

__author__ = "Christian Pek"
__copyright__ = "TUM Cyber-Physical Systems Group"
__credits__ = ["BMW Group CAR@TUM"]
__version__ = "1.0"
__maintainer__ = "Christian Pek"
__email__ = "Christian.Pek@tum.de"
__status__ = "Alpha"



class ReactivePlanner(object):
    def __init__(self, v_desired=14, collision_check_in_cl: bool = False, lanelet_network:LaneletNetwork=None):

        params = PlanningParameter(velocity_reaching=True)
        self.set_parameters(params)

        vehicle_params = VehicleParameter()
        self.set_parameters(vehicle_params)

        # Set time sampling variables
        self.horizon = params.prediction_horizon
        self.dT = params.t_step_size
        self.N = params.t_N

        assert is_positive(self.dT), '<ReactivePlanner>: provided dt is not correct! dt = {}'.format(self.dT)
        assert is_positive(self.horizon), '<ReactivePlanner>: provided t_h is not correct! dt = {}'.format(self.dT)

        assert is_positive(self.N) and is_natural_number(self.N), '<ReactivePlanner>: provided N is not correct! dt = {}'.format(
            self.N)
        #assert np.isclose(self.horizon, self.N * self.dT), '<ReactivePlanner>: Provided time horizon information is not correct!'
        #assert np.isclose(self.N * self.dT, self.horizon)

        # Set direction sampling options
        self.d_deviation = params.d_deviation
        self.d_N = params.d_N

        # Set width and length
        self._width = vehicle_params.width
        self._length = vehicle_params.length

        # Create default VehModelParameters
        self.constraints = VehModelParameters(vehicle_params.acceleration_max, vehicle_params.acceleration_dot_max, vehicle_params.kappa_max, vehicle_params.kappa_dot_max)

        # Current State
        self.x_0:State = None

        # Set reference
        self._cosy:TrapezoidCoordinateSystem = None
        self._reference:np.ndarray = None
        self._ref_pos:np.ndarray = None
        self._ref_curv:np.ndarray = None
        self._theta_ref:np.ndarray = None
        self._ref_curv_d:np.ndarray = None

        # lanelet_network
        self.lanelet_network: LaneletNetwork = lanelet_network

        # store feasible trajectories of last run
        self._feasible_trajectories = None
        self._infeasible_count_collision = 0
        self._infeasible_count_behavior = 0
        self._infeasible_count_kinematics = 0
        self._min_cost = None
        self._max_cost = None

        # store collision checker coordinate system information
        self._collision_check_in_cl = collision_check_in_cl

        # sampling levels
        self._sampling_level = 4

        # store desired velocity
        self._desired_speed = v_desired
        self._desired_d = 0
        self._desired_t = self.horizon

        # Default sampling -> [desired - min,desired + max,initial step]
        self._sampling_d = SamplingParameters(-self.d_deviation, self.d_deviation, self.d_N)
        self._sampling_t = SamplingParameters(params.t_min, self.horizon, self.N)
        self._sampling_v = self.set_desired_speed(v_desired)

        # compute sampling sets
        self._setup_sampling_sets()

<<<<<<< HEAD
        # switch between low and high velocity mode
        self._velocity_threshold = vehicle_params.velocity_threshold
=======
        # State machine
        self.statemachine = CarHighlevelStates()
>>>>>>> 7c210b6b

    def set_parameters(self, parameters):
        """
        Set vehicle and planning parameters of the planner to plan trajectories for different vehicle and sampling settings
        :param parameters: VehicleParameter or PlanningParameter Object
        """
        if type(parameters).__name__ == PlanningParameter:
            self.params = parameters

        elif type(parameters).__name__ == VehicleParameter:
            self.params_vehicle = parameters


    def set_desired_speed(self, v_desired):
        """
        Sets desired velocity and calculates velocity for each sample
        :param v_desired: velocity in m/s
        :return: velocity in m/s
        """
        self._desired_speed = v_desired
        if self.x_0 is not None:
            reference_speed = self.x_0.velocity
        else:
            reference_speed = self._desired_speed


        min_v = max(0, reference_speed - (self.horizon) * self.constraints.a_max)
        max_v = max(min_v+1.0,self._desired_speed)
        steps = 4
        self._sampling_v = SamplingParameters(min_v, max_v, steps)
        self._setup_sampling_sets()
        return self._sampling_v

    def set_reference_path(self, reference_path:np.ndarray):
        """
        Sets internal parameters for reference path
        :param reference_path: reference path
        :return: none
        """
        cosy: TrapezoidCoordinateSystem = create_coordinate_system_from_polyline(reference_path)
        # Set reference
        self._cosy = cosy
        self._reference = reference_path
        self._ref_pos = compute_pathlength_from_polyline(reference_path)
        self._ref_curv = compute_curvature_from_polyline(reference_path)
        theta_ref = compute_orientation_from_polyline(self._reference)
        self._theta_ref = theta_ref
        self._ref_curv_d = np.gradient(self._ref_curv, self._ref_pos)

    def set_reference_lane(self, lane_direction: int) -> None:
        """
        compute new reference path based on relative lane position.
        :param lane_direction: 0=curernt lane >0=right lanes, <0=left lanes
        :return:
        """
        assert self.lanelet_network is not None,\
            'lanelet network must be provided during initialization for using get_reference_of_lane().'

        current_ids = self.lanelet_network.find_lanelet_by_position([self.x_0.position])[0]
        if len(current_ids) > 0:
            current_lanelet = self.lanelet_network.find_lanelet_by_id(current_ids[0])
        else:
            if self._cosy is not None:
                warnings.warn('set_reference_lane: x0 is not located on any lane, use previous reference.', stacklevel=2)
            else:
                raise ValueError('set_reference_lane: x0 is not located on any lane and no previous reference available.')
            return

        # determine target lane
        target_lanelet = None
        if lane_direction==-1:
            if current_lanelet.adj_left_same_direction not in (False,None):
                target_lanelet = self.lanelet_network.find_lanelet_by_id(current_lanelet.adj_left)
        elif lane_direction == 1:
            if current_lanelet.adj_right_same_direction not in (False,None):
                try:
                    target_lanelet = self.lanelet_network.find_lanelet_by_id(current_lanelet.adj_right)
                except:
                    i=0
        elif lane_direction == 0:
            target_lanelet = current_lanelet

        if target_lanelet is None:
            warnings.warn('set_reference_lane: No adjacent lane in direction {}, stay in current lane.'.format(lane_direction), stacklevel=2)
            target_lanelet = current_lanelet
        else:
            print('<reactive_planner> Changed reference lanelet from {} to {}.'.format(current_lanelet.lanelet_id, target_lanelet.lanelet_id))

        lanes = Lanelet.all_lanelets_by_merging_successors_from_lanelet(target_lanelet,self.lanelet_network)
        if len(lanes) > 1:
            reference = lanes[0].center_vertices
        elif len(lanes) > 0:
            reference = lanes[0].center_vertices
        else:
            reference = target_lanelet.center_vertices

        self.set_reference_path(reference)


    def _setup_sampling_sets(self):
        """
        Sets up the sampling sets for planning (needs further refining)
        """

        v_sets = list()
        d_sets = list()
        t_sets = list()
        for i in range(self._sampling_level):
            v_interval = self._sampling_v.to_range(i+1)
            d_interval = self._sampling_d.to_range(i+1) # search with d=0 first
            # if start is self.dT => often results in singularities in linalg
            if i==0:
                t_interval = np.array([self._sampling_t.up])#to_range(i+1)
            else:
                t_interval = self._sampling_t.to_range(i)

            # make sets and compute difference
            vs = set(v_interval.flatten())
            ds = set(d_interval.flatten())
            ts = set(t_interval.flatten())

            # for j in range(i):
            #     # vs = vs - v_sets[j]
            #     ds = ds - d_sets[j]
            #     # ts = ts - t_sets[j]

            v_sets.append(vs)
            d_sets.append(ds)
            t_sets.append(ts)

        self._v_sets = v_sets
        self._d_sets = d_sets
        self._t_sets = t_sets

    def no_of_samples(self, samp_level: int) -> int:
        """
        Returns the number of samples for a given sampling level
        :param samp_level: The sampling level
        :return: Number of trajectory samples for given sampling level
        """
        return len(self._v_sets[samp_level]) * len(self._d_sets[samp_level]) * len(self._t_sets[samp_level])

    def no_of_infeasible_trajectories_collision(self) -> int:
        """
        Returns the number of infeasible trajectories due to collision
        :return: Number of colliding trajectories
        """
        return self._infeasible_count_collision

    def no_of_infeasible_trajectories_kinematics(self) -> int:
        """
        Returns the number of infeasible trajectories due to kinematics
        :return: Number of kinematically infeasible trajectories
        """
        return self._infeasible_count_kinematics

    def _extend_trajectory(self, s, d, s_dot, theta, v, a, duration, dT) -> tuple:
        """
        Extends a trajectory assuming constant motion
        :param s: Longitudinal position
        :param d: Lateral position
        :param s_dot: Longitudinal velocity
        :param theta: Orientation
        :param v: Velocity
        :param a: Acceleration
        :param duration: Duration of extension
        :param dT: Time step of extension
        :return: Tuple (s,d,theta,v,a)
        """
        # compute time array
        t = np.arange(0, duration + dT, dT)
        s_n = s + s_dot * t
        d_n = d + v * np.sin(theta) * t  # np.repeat(d,len(t))
        theta_n = np.repeat(theta, len(t))
        v_n = np.repeat(v, len(t))
        a_n = np.repeat(a, len(t))

        return (s_n, d_n, theta_n, v_n, a_n)

    def _create_trajectory_bundle(self, desired_speed: float, x_0_lon: np.array,
                                  x_0_lat: np.array, samp_level: int) -> TrajectoryBundle:
        """
        Plans trajectory samples that try to reach a certain velocity and samples in this domain.
        Sample in time (duration) and velocity domain. Initial state is given. Longitudinal end state (s) is sampled.
        Lateral end state (d) is always set to 0.
        :param desired_speed: Reference velocity. Deviations from that are penalized in the cost function
        :param x_0_lon: np.array([s, s_dot, s_ddot])
        :param x_0_lat: np.array([d, d_dot, d_ddot])
        :param samp_level: index of the sampling parameter set to use
        :return: trajectory bundle with all sample trajectories.

        NOTE: Here, no collision or feasibility check is done!
        """

        # get parameters for planning
        params = PlanningParameter(velocity_reaching = True)

        # create empty trajectory bundle object
        trajectory_bundle = TrajectoryBundle()

        # reset cost statistic
        self._min_cost = 10 ** 9
        self._max_cost = 0

        for t in self._t_sets[samp_level]:

            # Quintic longitudinal sampling over all possible velocities
            for v in self._v_sets[samp_level]:
                end_state_lon = np.array([t * v + x_0_lon[0], v, 0.0])
                trajectory_long = QuinticTrajectory(t_start_s=0, duration_s=t, desired_horizon=self.horizon,
                                                     start_state=x_0_lon, end_state=end_state_lon,
                                                    desired_velocity=self._desired_speed)
                # set costs for sampled longitudinal trajectory sample
                time_cost = 1.0 / t
                distance_cost = (desired_speed - v) ** 2
                jerk_cost = trajectory_long.squared_jerk_integral(t) / t
                trajectory_long.set_cost(jerk_cost, time_cost, distance_cost,
                                         params.k_jerk_lon, params.k_time, params.k_distance)

                # Sample lateral end states (add x_0_lat to sampled states)
                for d in self._d_sets[samp_level].union({x_0_lat[0]}):
                    end_state_lat = np.array([d, 0.0, 0.0])

                    # Switch to sampling over s for low velocities (non-holonomic behaviour)
                    if trajectory_long.calc_velocity_at(trajectory_long.duration_s) < self._velocity_threshold:
                        s_lon_goal = trajectory_long.calc_position_at(t) - x_0_lon[0]
                        trajectory_lat = QuinticTrajectory(t_start_s=0, duration_s=s_lon_goal,
                                                           desired_horizon=self.horizon,
                                                           start_state=x_0_lat, end_state=end_state_lat)
                    # Switch to sampling over t for high velocities
                    else:
                        trajectory_lat = QuinticTrajectory(t_start_s=0, duration_s=t,
                                                           desired_horizon=self.horizon,
                                                           start_state=x_0_lat, end_state=end_state_lat)

                    if trajectory_lat.coeffs is not None:

                        # set costs for sampled lateral trajectory sample
                        jerk_cost = trajectory_lat.squared_jerk_integral(t) / t
                        time_cost = 0  # 1.0/t
                        distance_cost = d ** 2
                        trajectory_lat.set_cost(jerk_cost, time_cost, distance_cost,
                                                params.k_jerk_lat, params.k_time, 50 * params.k_distance)

                        # Create trajectory sample and add it to trajectory bundle
                        trajectory_cost = params.k_long * trajectory_long.cost + params.k_lat * trajectory_lat.cost

                        # store all costs
                        if trajectory_cost < self._min_cost:
                            self._min_cost = trajectory_cost

                        if trajectory_cost > self._max_cost:
                            self._max_cost = trajectory_cost
                        trajectory_sample = TrajectorySample(self.dT, trajectory_long, trajectory_lat, trajectory_cost)
                        trajectory_bundle.add_trajectory(trajectory_sample)

        return trajectory_bundle

    def _check_vehicle_model(self, v, a, theta_dot, kappa, kappa_dot):
        """
        Checks if a given state is feasible according to the kinematic single track model (simplified)
        :param v: Is provided velocity >= 0
        :param a: Is provided abs(acceleration) <= 8
        :param theta: Is provided orientation in range
        :param kappa: Is provided curvature in range
        :param kappa_dot: Is provided curvature change in range
        :return: True if feasible, false otherwise
        """
        _DEBUG = False

        feasible = True

        # Check orientation
        feasible &= np.abs(theta_dot) <= self.constraints.theta_dot_max / self.dT
        if _DEBUG and not feasible:
            print('Theta_dot = {}'.format(theta_dot))
            return False

        # Check curvature
        feasible &= np.abs(kappa) <= self.constraints.kappa_max
        if _DEBUG and not feasible:
            print('Kappa = {}'.format(kappa))
            return False

        # Check kappa_dot
        feasible &= np.abs(kappa_dot) <= self.constraints.kappa_dot_max
        if _DEBUG and not feasible:
            print('KappaDOT = {}'.format(kappa_dot))
            return False

        # Check velocity
        feasible &= v >= -0.0
        if _DEBUG and not feasible:
            print('Velocity = {}'.format(v))
            return False

        # check accelerations
        feasible &= np.abs(a) <= self.constraints.a_max
        if _DEBUG and not feasible:
            print('Acceleration = {}'.format(a))
            return False

        return feasible
    '''
    def _check_kinematics(self, trajectory: TrajectorySample) -> bool:
        """
        Checks the kinematics of given trajectory and computes the cartesian trajectory information
        :param trajectory: The trajectory to check
        :return: True if the trajectory is feasible and false otherwise
        """

        # constants
        _LOW_VEL_MODE = True

        # create time array
        t = np.arange(0, trajectory.trajectory_long.duration_s + self.dT, self.dT)

        # precompute time interval information
        t2 = np.square(t)
        t3 = t2 * t
        t4 = np.square(t2)
        t5 = t4 * t
        # compute position, velocity, acceleration
        s = trajectory.trajectory_long.calc_position(t, t2, t3, t4, t5)  # lon pos
        s_velocity = trajectory.trajectory_long.calc_velocity(t, t2, t3, t4)  # lon velocity
        s_acceleration = trajectory.trajectory_long.calc_acceleration(t, t2, t3)  # lon acceleration

        s1 = s - s[0]
        s2 = np.square(s1)
        s3 = s2 * s1
        s4 = np.square(s2)
        s5 = s4 * s1

        # d = trajectory.trajectory_lat.calc_position(t, t2, t3, t4, t5)  # lat pos
        d = trajectory.trajectory_lat.calc_position(s1, s2, s3, s4, s5)  # lat pos
        # d_velocity = trajectory.trajectory_lat.calc_velocity(t, t2, t3, t4)  # lat velocity
        d_velocity = trajectory.trajectory_lat.calc_velocity(s1, s2, s3, s4)  # lat velocity
        # d_acceleration = trajectory.trajectory_lat.calc_acceleration(t, t2, t3)  # lat acceleration
        d_acceleration = trajectory.trajectory_lat.calc_acceleration(s1, s2, s3)  # lat acceleration

        x = list()  # [x_0.position[0]]
        y = list()  # [x_0.position[1]]
        theta_gl = list()  # [x_0.orientation]
        theta_cl = list()  # [x_0.orientation - np.interp(s[0], self._ref_pos, self._theta_ref)]
        v = list()  # [x_0.v]
        a = list()  # [x_0.a]
        kappa_gl = list()  # [x_0.kappa]
        kappa_cl = list()  # [x_0.kappa - np.interp(s[0], self._ref_pos, self._ref_curv)]
        for i in range(0, len(s)):
            # compute Global position
            try:
                pos = self._cosy.convert_to_cartesian_coords(s[i], d[i])
            except ValueError:
                # outside of projection domain
                return False
            x.append(pos[0])
            y.append(pos[1])

            # compute orientations
            dp = None
            dpp = None
            if not _LOW_VEL_MODE:
                if s_velocity[i] > 0.001:
                    dp = d_velocity[i] / s_velocity[i]
                else:
                    if d_velocity[i] > 0.001:
                        dp = None
                    else:
                        dp = 0.
                ddot = d_acceleration[i] - dp * s_acceleration[i]

                if s_velocity[i] > 0.001:
                    dpp = ddot / (s_velocity[i] ** 2)
                else:
                    if np.abs(ddot) > 0.00003:
                        dpp = None
                    else:
                        dpp = 0.
            else:
                dp = d_velocity[i]
                dpp = d_acceleration[i]

            # add cl orientation
            if s_velocity[i] > 0.005:
                if _LOW_VEL_MODE:
                    theta_cl.append(np.arctan2(dp, 1.0))
                else:
                    theta_cl.append(np.arctan2(d_velocity[i], s_velocity[i]))
            else:
                theta_cl.append(np.interp(s[i],self._ref_pos,self._theta_ref))

            # add global orientation
            theta_gl.append(theta_cl[-1] + np.interp(s[i], self._ref_pos, self._theta_ref))

            # Kappa
            k_r = np.interp(s[i], self._ref_pos, self._ref_curv)
            k_r_d = np.interp(s[i], self._ref_pos, self._ref_curv_d)
            # ref_curv_prime = np.gradient(self._ref_curv, self._ref_pos)
            oneKrD = (1 - k_r * d[i])
            cosTheta = np.cos(theta_cl[-1])
            tanTheta = np.tan(theta_cl[-1])
            kappa = (dpp + k_r * dp * tanTheta) * cosTheta * (cosTheta / oneKrD) ** 2 + (cosTheta / oneKrD) * k_r
            kappa_gl.append(kappa)
            kappa_cl.append(kappa_gl[-1] - k_r)

            # velocity
            v.append(s_velocity[i] * (oneKrD / (np.cos(theta_cl[-1]))))
            if v[-1] <= 10 ** -1:
                v[-1] = 0

            # a.append((v[-1] - v[-2]) / self.dT)

            a.append(s_acceleration[i] * oneKrD / cosTheta + ((s_velocity[i] ** 2) / cosTheta) * (
                        oneKrD * tanTheta * (kappa_gl[-1] * oneKrD / cosTheta - k_r) - (
                            k_r_d * d[i] + k_r * d_velocity[i])))

            # check kinematics to already discard infeasible trajectories
            if not self._check_vehicle_model(v[-1], a[-1],
                                             (theta_gl[-1] - theta_gl[-2]) / self.dT if len(theta_gl) > 1 else 0.,
                                             kappa_gl[-1],
                                             (kappa_gl[-1] - kappa_gl[-2]) / self.dT if len(kappa_gl) > 1 else 0.):
                return False

        # convert to array
        v = np.array(v)
        a = np.array(a)

        # check if trajectories planning horizon is shorter than expected
        if trajectory.trajectory_long.desired_horizon > trajectory.trajectory_long.duration_s:
            # extend trajectory
            s_n, d_n, theta_n, v_n, a_n = self._extend_trajectory(s[-1], d[-1], s_velocity[-1], theta_cl[-1], v[-1],
                                                                  a[-1],
                                                                  trajectory.trajectory_long.desired_horizon - trajectory.trajectory_long.duration_s,
                                                                  self.dT)
            # transform to cartesian
            x_n = list()
            y_n = list()
            for i in range(len(s_n)):
                try:
                    pos = self._cosy.convert_to_cartesian_coords(s_n[i], d_n[i])
                    x_n.append(pos[0])
                    y_n.append(pos[1])
                except Exception as e:
                    print(e)
                    return False
            # store curvilinear extension
            trajectory.ext_curvilinear = CurviLinearSample(s_n, d_n, theta_n)
            # store Cartesian extension
            trajectory.ext_cartesian = CartesianSample(x_n, y_n, np.repeat(theta_gl[-1], len(s_n)), v_n, a_n, 0, 0)

        # store Cartesian trajectory
        trajectory.cartesian = CartesianSample(x, y, theta_gl, v, a, kappa_gl, np.append([0], np.diff(kappa_gl)))

        # store Curvilinear trajectory
        # theta_cl = trajectory.cartesian.theta - np.interp(trajectory.curvilinear.s, self._ref_pos, self._ref_curv)
        trajectory.curvilinear = CurviLinearSample(s, d, theta_cl, ss=s_velocity, sss=s_acceleration, dd=d_velocity,
                                                   ddd=d_acceleration)

        # Trajectory is feasible
        return True
    '''

    def _check_kinematics(self, trajectory: TrajectorySample) -> bool:
        """
        Checks the kinematics of given trajectory
        :param trajectory: The trajectory to check with cartesian information
        :return: True if the trajectory is feasible and false otherwise
        """
        v = trajectory.cartesian.v
        a = trajectory.cartesian.a
        theta_gl = trajectory.cartesian.theta
        kappa_gl = trajectory.cartesian.kappa
        s = trajectory.curvilinear.s
        for i in range(0, len(s)):
            if not self._check_vehicle_model(v[i], a[i],
                                             (theta_gl[i] - theta_gl[i - 1]) / self.dT if i + 1 > 1 else 0.,
                                             kappa_gl[i],
                                             (kappa_gl[i] - kappa_gl[i - 1]) / self.dT if i + 1 > 1 else 0.):
                return False
        return True

<<<<<<< HEAD
=======
    # Fabian
>>>>>>> 7c210b6b
    def _compute_cartesian_trajectory(self, trajectory: TrajectorySample):
        """
        Computes the cartesian trajectory information
        :param trajectory: The trajectory to compute
        :return: Computed trajectory
        """

        # constants
        _LOW_VEL_MODE = True

        # create time array
        t = np.arange(0, trajectory.trajectory_long.duration_s + self.dT, self.dT)

        # precompute time interval information
        t2 = np.square(t)
        t3 = t2 * t
        t4 = np.square(t2)
        t5 = t4 * t
        # compute position, velocity, acceleration
        s = trajectory.trajectory_long.calc_position(t, t2, t3, t4, t5)  # lon pos
        s_velocity = trajectory.trajectory_long.calc_velocity(t, t2, t3, t4)  # lon velocity
        s_acceleration = trajectory.trajectory_long.calc_acceleration(t, t2, t3)  # lon acceleration

        s1 = s - s[0]
        s2 = np.square(s1)
        s3 = s2 * s1
        s4 = np.square(s2)
        s5 = s4 * s1

        # d = trajectory.trajectory_lat.calc_position(t, t2, t3, t4, t5)  # lat pos
        d = trajectory.trajectory_lat.calc_position(s1, s2, s3, s4, s5)  # lat pos
        # d_velocity = trajectory.trajectory_lat.calc_velocity(t, t2, t3, t4)  # lat velocity
        d_velocity = trajectory.trajectory_lat.calc_velocity(s1, s2, s3, s4)  # lat velocity
        # d_acceleration = trajectory.trajectory_lat.calc_acceleration(t, t2, t3)  # lat acceleration
        d_acceleration = trajectory.trajectory_lat.calc_acceleration(s1, s2, s3)  # lat acceleration

        x = list()  # [x_0.position[0]]
        y = list()  # [x_0.position[1]]
        theta_gl = list()  # [x_0.orientation]
        theta_cl = list()  # [x_0.orientation - np.interp(s[0], self._ref_pos, self._theta_ref)]
        v = list()  # [x_0.v]
        a = list()  # [x_0.a]
        kappa_gl = list()  # [x_0.kappa]
        for i in range(0, len(s)):
            # compute Global position
            try:
                pos = self._cosy.convert_to_cartesian_coords(s[i], d[i])
            except ValueError:
                # outside of projection domain
                return None
            x.append(pos[0])
            y.append(pos[1])

            # compute orientations
            dp = None
            dpp = None
            if not _LOW_VEL_MODE:
                if s_velocity[i] > 0.001:
                    dp = d_velocity[i] / s_velocity[i]
                else:
                    if d_velocity[i] > 0.001:
                        dp = None
                    else:
                        dp = 0.
                ddot = d_acceleration[i] - dp * s_acceleration[i]

                if s_velocity[i] > 0.001:
                    dpp = ddot / (s_velocity[i] ** 2)
                else:
                    if np.abs(ddot) > 0.00003:
                        dpp = None
                    else:
                        dpp = 0.
            else:
                dp = d_velocity[i]
                dpp = d_acceleration[i]

            # add cl orientation
            if s_velocity[i] > 0.005:
                if _LOW_VEL_MODE:
                    theta_cl.append(np.arctan2(dp, 1.0))
                else:
                    theta_cl.append(np.arctan2(d_velocity[i], s_velocity[i]))
            else:
                theta_cl.append(np.interp(s[i], self._ref_pos, self._theta_ref))

            # add global orientation
            theta_gl.append(theta_cl[-1] + np.interp(s[i], self._ref_pos, self._theta_ref))

            # Kappa
            k_r = np.interp(s[i], self._ref_pos, self._ref_curv)
            k_r_d = np.interp(s[i], self._ref_pos, self._ref_curv_d)
            # ref_curv_prime = np.gradient(self._ref_curv, self._ref_pos)
            oneKrD = (1 - k_r * d[i])
            cosTheta = np.cos(theta_cl[-1])
            tanTheta = np.tan(theta_cl[-1])
            kappa = (dpp + k_r * dp * tanTheta) * cosTheta * (cosTheta / oneKrD) ** 2 + (cosTheta / oneKrD) * k_r
            kappa_gl.append(kappa)
            # kappa_cl.append(kappa_gl[-1] - k_r)

            # velocity
            v.append(s_velocity[i] * (oneKrD / (np.cos(theta_cl[-1]))))
            if v[-1] <= 10 ** -1:
                v[-1] = 0

            # a.append((v[-1] - v[-2]) / self.dT)

            a.append(s_acceleration[i] * oneKrD / cosTheta + ((s_velocity[i] ** 2) / cosTheta) * (
                    oneKrD * tanTheta * (kappa_gl[-1] * oneKrD / cosTheta - k_r) - (
                    k_r_d * d[i] + k_r * d_velocity[i])))

        # convert to array
        v = np.array(v)
        a = np.array(a)

        # check if trajectories planning horizon is shorter than expected
        if trajectory.trajectory_long.desired_horizon > trajectory.trajectory_long.duration_s:
            # extend trajectory
            s_n, d_n, theta_n, v_n, a_n = self._extend_trajectory(s[-1], d[-1], s_velocity[-1], theta_cl[-1], v[-1],
                                                                  a[-1],
                                                                  trajectory.trajectory_long.desired_horizon - trajectory.trajectory_long.duration_s,
                                                                  self.dT)
            # transform to cartesian
            x_n = list()
            y_n = list()
            for i in range(len(s_n)):
                try:
                    pos = self._cosy.convert_to_cartesian_coords(s_n[i], d_n[i])
                    x_n.append(pos[0])
                    y_n.append(pos[1])
                except Exception as e:
                    # print(e)
                    return None
            # store curvilinear extension
            trajectory.ext_curvilinear = CurviLinearSample(s_n, d_n, theta_n)
            # store Cartesian extension
            trajectory.ext_cartesian = CartesianSample(x_n, y_n, np.repeat(theta_gl[-1], len(s_n)), v_n, a_n, 0, 0)

        # store Cartesian trajectory
        trajectory.cartesian = CartesianSample(x, y, theta_gl, v, a, kappa_gl, np.append([0], np.diff(kappa_gl)))

        # store Curvilinear trajectory
        # theta_cl = trajectory.cartesian.theta - np.interp(trajectory.curvilinear.s, self._ref_pos, self._ref_curv)
        trajectory.curvilinear = CurviLinearSample(s, d, theta_cl, ss=s_velocity, sss=s_acceleration, dd=d_velocity,
                                                   ddd=d_acceleration)

        # Trajectory is feasible
        return trajectory

    def draw_trajectory_set(self, trajectory_bundle: List[TrajectorySample], step=2):
        """
        Draws the current feasible trajectory set
        :param step: Choose if you only want to plot every "step" trajectory => default 2
        :return:
        """
        if trajectory_bundle is not None:

            for i in range(0, len(trajectory_bundle), step):
                # trajectory = _compute_cartesian_trajectory(trajectory_bundle[i], self.dT, self._ref_pos,self._ref_curv,self._re)
                color = (trajectory_bundle[i].total_cost - self._min_cost) / (self._max_cost - self._min_cost)
                color = (color, color, color)
                color = 'gray'
                plt.plot(trajectory_bundle[i].cartesian.x, trajectory_bundle[i].cartesian.y,
                         color=color)
                if trajectory_bundle[i].ext_cartesian is not None:
                    plt.plot(trajectory_bundle[i].ext_cartesian.x,
                             trajectory_bundle[i].ext_cartesian.y,
                             color=color)
                # plt.show()

    def _compute_initial_states(self, x_0: State) -> (np.ndarray, np.ndarray):
        """
        Computes the initial states for the polynomial planner based on a TrajPoint object
        :param x_0: The TrajPoint object representing the initial state of the vehicle
        :return: A tuple containing the initial longitudinal and lateral states (lon,lat)
        """

        # compute curvilinear position
        s, d = self._cosy.convert_to_curvilinear_coords(x_0.position[0], x_0.position[1])
        # compute orientation in curvilinear coordinate frame
        theta_cl = x_0.orientation - np.interp(s, self._ref_pos, self._theta_ref)
        # compute curvatures
        kr = np.interp(s, self._ref_pos, self._ref_curv)
        kr_d = np.interp(s, self._ref_pos, self._ref_curv_d)

        # compute d prime and d prime prime -> derivation after arclength
        d_p = (1 - kr * d) * np.tan(theta_cl)
        d_pp = -(kr_d * d + kr * d_p) * np.tan(theta_cl) + ((1 - kr * d) / (np.cos(theta_cl) ** 2)) * (
                x_0.yaw_rate * ((1 - kr * d) / (np.cos(theta_cl))) - kr)

        # compute s dot and s dot dot -> derivation after time
        s_d = x_0.velocity * np.cos(theta_cl) / (1 - np.interp(s, self._ref_pos, self._ref_curv) * d)
        s_dd = x_0.acceleration
        s_dd -= (s_d ** 2 / np.cos(theta_cl)) * (
                    (1 - kr * d) * np.tan(theta_cl) * (x_0.yaw_rate * ((1 - kr * d) / (np.cos(theta_cl)) - kr)) - (
                        kr_d * d + kr * d_p))
        s_dd /= ((1 - kr * d) / (np.cos(theta_cl)))

        # d_d =(1-kr*d)*np.tan(theta_cl) #x_0.v * np.sin(theta_cl)

        x_0_lon = [s, s_d, s_dd]
        x_0_lat = [d, d_p, d_pp]

        print('Initial state is {}'.format(x_0))
        print('Initial x_0 lon = {}'.format(x_0_lon))
        print('Initial x_0 lat = {}'.format(x_0_lat))

        return (x_0_lon, x_0_lat)

    def plan(self, x_0: State, cc: object, cl_states=None) -> tuple:
        """
        Plans an optimal trajectory
        :param x_0: Initial state as CR state (CR = cartesian)
        :param cc:  CollisionChecker object
        :param cl_states: Curvilinear state if replanning is used
        :return: Optimal trajectory as tuple or None, if no trajectory is found.
        """
        self.x_0 = x_0

        # compute initial states
        if cl_states is not None:
            x_0_lon, x_0_lat = cl_states
        else:
            x_0_lon, x_0_lat = self._compute_initial_states(x_0)

        print('<Reactive Planner>: initial state is: lon = {} / lat = {}'.format(x_0_lon, x_0_lat))

        # create empty bundle
        bundle = TrajectoryBundle()
        # initial index of sampling set to use
        i = 0

        # sample until trajectory has been found or sampling_level exceeds its limit
        while i < self._sampling_level:
            print('<ReactivePlanner>: Starting at sampling density {} of {}'.format(i + 1, self._sampling_level))
            print('<ReactivePlanner>: Sampling {} trajectories'.format(self.no_of_samples(i)))

            bundle = self._create_trajectory_bundle(self._desired_speed, x_0_lon, x_0_lat, samp_level=i)
            bundle_old = bundle
            val = TrajectoryBundle()

            i = i+1
            # store only valid trajectories with computed cartesian coordinates
            if not bundle.empty():
                for traj in bundle.trajectory_bundle:
                    tmp = self._compute_cartesian_trajectory(traj)
                    if tmp is not None:
                        tmp.reevaluate_costs()
                        val.add_trajectory(tmp)

            # sort valid trajectories by their costs
            val.trajectory_bundle = sorted(val.trajectory_bundle, key=lambda traj: traj.total_cost)

            # iterate over valid trajectories and return first feasible trajectory
            for traj in val.trajectory_bundle:
                if self._feasible_trajectory(traj, cc):
                    self._min_cost=bundle_old.min_costs()
                    self._max_cost=bundle_old.max_costs()
                    print(
                        'Found optimal trajectory with costs = {}, which corresponds to {} percent of seen costs'.format(
                            traj.total_cost,
                            ((traj.total_cost - self._min_cost) / (self._max_cost - self._min_cost))))
                    return self._compute_trajectory_pair(traj)

            # add standstill trajectory
            bundle = TrajectoryBundle()
            if x_0.velocity <= 0.1:
                # create artifical standstill trajectory
                print('Adding standstill trajectory')
                traj_lon = QuarticTrajectory(t_start_s=0, duration_s=self.horizon, desired_horizon=self.horizon,
                                                    start_state=x_0_lon,
                                                    desired_velocity=self._desired_speed)
                traj_lat = QuinticTrajectory(t_start_s=0, desired_horizon=self.horizon,
                                                       start_state=x_0_lat)
                p = TrajectorySample(0, traj_lon, traj_lat, 0)
                p.cartesian = CartesianSample(np.repeat(x_0.position[0], self.N), np.repeat(x_0.position[1], self.N),
                                              np.repeat(x_0.orientation, self.N), np.repeat(0, self.N),
                                              np.repeat(0, self.N), np.repeat(0, self.N), np.repeat(0, self.N))
                p.curvilinear = CurviLinearSample(np.repeat(x_0_lon[0], self.N), np.repeat(x_0_lat[0], self.N),
                                                  np.repeat(x_0.orientation, self.N), np.repeat(x_0_lat[1], self.N),
                                                  np.repeat(x_0_lat[2], self.N), np.repeat(x_0_lon[1], self.N),
                                                  np.repeat(x_0_lon[2], self.N))
                p = self._compute_cartesian_trajectory(p)
                p.reevaluate_costs()
                bundle.add_trajectory(p)
                bundle_old = bundle
                if self._feasible_trajectory(p, cc):
                    self._min_cost=bundle_old.min_costs()
                    self._max_cost=bundle_old.max_costs()
                    print(
                        'Found optimal trajectory with costs = {}, which corresponds to {} percent of seen costs'.format(
                            p.total_cost,
                            ((p.total_cost - self._min_cost) / (self._max_cost - self._min_cost))))
                    return self._compute_trajectory_pair(p)

        # check if feasible trajectory exists -> emergency mode
        if bundle.empty():
            print('<ReactivePlanner>: Could not find any trajectory out of {} trajectories'.format(
                sum([self.no_of_samples(i) for i in range(self._sampling_level)])))
            self._feasible_trajectories = bundle_old.trajectory_bundle
            print('<ReactivePlanner>: Cannot find trajectory with default sampling parameters. '
                  'Switching to emergency mode!')

        # store feasible trajectories (and trajectories with higher cost than optimal trajectory)
        # Problem: not all trajectories are checked for feasibility
        #self._feasible_trajectories = bundle.trajectory_bundle if not bundle.empty() else None

        return None

    def _compute_trajectory_pair(self, trajectory: TrajectorySample) -> tuple:
        """
        Computes the output required for visualizing in CommonRoad framework
        :param trajectory: the optimal trajectory
        :return: (CartesianTrajectory, FrenetTrajectory, lon sample, lat sample)
        """
        # go along state list
        cart_list = list()
        cl_list = list()

        lon_list = list()
        lat_list = list()
        for i in range(len(trajectory.cartesian.x)):

            # create Cartesian state
            cart_states = dict()
            cart_states['time_step'] = i
            cart_states['position'] = np.array([trajectory.cartesian.x[i],trajectory.cartesian.y[i]])
            cart_states['velocity'] = trajectory.cartesian.v[i]
            cart_states['acceleration'] = trajectory.cartesian.a[i]
            cart_states['orientation'] = trajectory.cartesian.theta[i]
            cart_states['yaw_rate'] = trajectory.cartesian.kappa[i]
            cart_list.append(State(**cart_states))

            # create curvilinear state
            cl_states = dict()
            cl_states['time_step'] = i
            cl_states['position'] = np.array([trajectory.curvilinear.s[i], trajectory.curvilinear.d[i]])
            cl_states['velocity'] = trajectory.cartesian.v[i]
            cl_states['acceleration'] = trajectory.cartesian.a[i]
            cl_states['orientation'] = trajectory.cartesian.theta[i]
            cl_states['yaw_rate'] = trajectory.cartesian.kappa[i]
            cl_list.append(State(**cl_states))

            lon_list.append([trajectory.curvilinear.s[i], trajectory.curvilinear.ss[i], trajectory.curvilinear.sss[i]])
            lat_list.append([trajectory.curvilinear.d[i], trajectory.curvilinear.dd[i], trajectory.curvilinear.ddd[i]])

        cartTraj = Trajectory(0, cart_list)
        freTraj = Trajectory(0, cl_list)

        return (cartTraj, freTraj, lon_list, lat_list)

    def _get_feasible_trajectories(self, trajectory_bundle: TrajectoryBundle, cc: object,
                                   x_0: State) -> TrajectoryBundle:
        """
        Checks the feasibility of the trajectories within a trajectory bundle for collisions and vehicle kinematics
        :param trajectory_bundle: The trajectory bundle to check
        :return: The set of feasible trajectories
        """

        trajectories = trajectory_bundle.trajectory_bundle

        # Create new trajectory bundle
        feasible_trajectories = TrajectoryBundle()

        print('<ReactivePlanner>: Checking {} trajectories for feasibility!'.format(len(trajectories)))

        # reset statistics
        self._infeasible_count_collision = 0
        self._infeasible_count_kinematics = 0
        self._infeasible_count_behavior = 0


        t0 = time.time()

        # Check feasibility of trajectories
        for traj in trajectories:
            if self._feasible_trajectory(traj, cc):
                feasible_trajectories.add_trajectory(traj)

        t1 = time.time()
        total = t1 - t0

        print('<ReactivePlanner>: Found {} feasible trajectories in {} s!'.format(
            len(feasible_trajectories.trajectory_bundle), total))

        return feasible_trajectories

    def _feasible_trajectory(self, trajectory: TrajectorySample, cc: object) -> bool:
        """
        Checks the validity of a trajectory, i.e., it is collision-free and respects kinematic constraints
        :return:
        """

        feas = True

        # check kinematic constraints
        # Problem check_kinematics2 fehler
        feas &= self._check_kinematics(trajectory)
        if not feas:
            self._infeasible_count_kinematics += 1

        if feas:
            # check trajectory for traffic rule violation
            feas &= self._check_driving_behavior(trajectory)
            if not feas:
                self._infeasible_count_behavior += 1

        # only check for collisions (expensive operation) if trajectory is kinematically feasible
        if feas:
            # check trajectory for collisions
            feas &= self._check_for_collisions(trajectory, cc)
            if not feas:
                self._infeasible_count_collision += 1

        return feas

    def _check_driving_behavior(self, trajectory: TrajectorySample) -> bool:
        """
        Checks a given trajectory for violation of traffic rules and behavior (e.g. roadkeeping, velcoity)
        :param trajectory: The trajectory to check
        :return: True if appropriate driving behavior, False otherwise
        """

        assert self.lanelet_network is not None, \
            'lanelet network must be provided during initialization for using get_reference_of_lane().'

        violation = False

        # Pos to check leaving lanelet in cartesian space
        traj_pos_cart = np.column_stack((trajectory.cartesian.x, trajectory.cartesian.y))
        tray_in_any_lanelet = np.full(len(traj_pos_cart), False)

        v_max = np.max(trajectory.cartesian.v)
        cart_course = trajectory.cartesian.theta
        adj_candidate = list(self.lanelet_network.lanelets_in_proximity(traj_pos_cart[0, :], 10))

        # Check if every point of trajectory is inside any lanelet
        for k in range(len(adj_candidate)):
            tray_in_any_lanelet = np.logical_or(tray_in_any_lanelet, adj_candidate[k].contains_points(traj_pos_cart))
        boundary_crossed = not all(tray_in_any_lanelet)


        for k in range(len(adj_candidate)):
            if v_max > adj_candidate[k].speed_limit * 1.1:
                print(v_max)
                print('Please slow down!')

        violation = boundary_crossed | violation

        return not violation

    def _check_for_collisions(self, trajectory: TrajectorySample, cc: object) -> bool:
        """
        Checks a given trajectory for collisions
        :param trajectory: The trajectory to check
        :param cc: The CR collision checker object
        :return: True if collision-free, False otherwise
        """
        # create a collision object using the trajectory prediction of the ego vehicle
        co = pycrcc.TimeVariantCollisionObject(0)

        pos1 = trajectory.curvilinear.s if self._collision_check_in_cl else trajectory.cartesian.x
        pos2 = trajectory.curvilinear.d if self._collision_check_in_cl else trajectory.cartesian.y
        theta = trajectory.curvilinear.theta if self._collision_check_in_cl else trajectory.cartesian.theta

        for i in range(len(pos1)):
            co.append_obstacle(pycrcc.RectOBB(0.5 * self._length, 0.5 * self._width, theta[i], pos1[i], pos2[i]))

        # check if trajectory has been extended and check that for collisions as well:
        if trajectory.ext_cartesian is not None:
            pos1 = trajectory.ext_curvilinear.s if self._collision_check_in_cl else trajectory.ext_cartesian.x
            pos2 = trajectory.ext_curvilinear.d if self._collision_check_in_cl else trajectory.ext_cartesian.y
            theta = trajectory.ext_curvilinear.theta if self._collision_check_in_cl else trajectory.ext_cartesian.theta

            for i in range(len(pos1)):
                co.append_obstacle(pycrcc.RectOBB(0.5 * self._length, 0.5 * self._width, theta[i], pos1[i], pos2[i]))

        return not cc.collide(co)

    def convert_cr_trajectory_to_object(self, trajectory: Trajectory):
        """
        Converts a CR trajectory to a CR dynamic obstacle with given dimensions
        :param trajectory: The trajectory of the vehicle
        :param length: The length of the vehicle's rectangular shape
        :param width: The width of the vehicle's rectangular shape
        :return:
        """

        # get shape of vehicle
        shape = Rectangle(self._length,self._width)

        # get trajectory prediction
        prediction = TrajectoryPrediction(trajectory,shape)

        return DynamicObstacle(42, ObstacleType.CAR,shape, trajectory.state_list[0],prediction)

    def _boundary_not_intersecting(self, scenario, p, own_ID, total_IDs):
        """
        Helper to check if boundary object is not intersecting/blocking any lanelet
        :param scenario:    Scenario object
        :param p:           Array of a point and its predecessor describing a boundary segment
        :param own_ID:      Id of the lanelet corresponding to the boundary
        :param total_IDs:   List of all lanelet Ids to check for intersection
        :return:            Boolean
        """
        n = 50

        total_IDs.remove(own_ID)
        #create list of n-1 points between p[0] and p[1]
        delta_x = p[1][0]-p[0][0]
        delta_y = p[1][1]-p[0][1]
        points = np.array([[p[0][0]+1/n*delta_x, p[0][1]+1/n*delta_y]])
        for i in range(2,n):
            points = np.append(points, np.array([[p[0][0]+i/n*delta_x, p[0][1]+i/n*delta_y]]), axis= 0)

        # checks whether a point between p[0] and p[1] is on other lanelet
        for i in total_IDs:
            if True in scenario.lanelet_network.find_lanelet_by_id(i).contains_points(points):
                return False
        return True

    def add_obstacles_at_lanelet_edges(self, scenario, xml_file):
        """
        Adds Obstacles to the most outer boundaries of the lanelet network to prevent the planner from leaving the
        lanelet network into empty regions
        :param scenario: Scenario object to which lanelet boundaries obstacles should be added
        :param xml_file: Path to the xml File in which the scenario is described
        :return: scenario with boundary obstacles
        """

        from commonroad.common.util import Interval
        import xml.etree.ElementTree as ET
        # find all lanelet IDs
        tree = ET.parse(xml_file)
        root = tree.getroot()
        IDs = []
        for child in root:
            if child.tag == "lanelet":
                IDs.append(int(child.attrib["id"]))
        # add obstacles
        e = 1e-6  # avoid numerical errors
        for i in IDs:
            if scenario.lanelet_network.find_lanelet_by_id(i).adj_left is None:
                old = scenario.lanelet_network.find_lanelet_by_id(i).left_vertices[0];
                for element in scenario.lanelet_network.find_lanelet_by_id(i).left_vertices:
                    delta_x = element[0] - old[0]
                    delta_y = element[1] - old[1]
                    ang = np.arctan(delta_y / (delta_x + e))
                    len_obj = np.sqrt(delta_x ** 2 + delta_y ** 2)
                    if delta_x >= 0:
                        x_obj = element[0] - 0.5 * len_obj * np.cos(np.arctan(np.abs(delta_y / (delta_x + e))))
                        y_obj = element[1] - 0.5 * len_obj * np.sin(np.arctan(delta_y / (delta_x + e)))
                    else:
                        x_obj = element[0] + 0.5 * len_obj * np.cos(np.arctan(np.abs(delta_y / (delta_x + e))))
                        y_obj = element[1] + 0.5 * len_obj * np.sin(np.arctan(delta_y / (delta_x + e)))
                    obj = Rectangle(length=len_obj, width=0.05)
                    state = State(position=np.array([x_obj, y_obj]), orientation=ang, velocity=0,
                                  time_step=Interval(0, 30))
                    o_type = ObstacleType
                    obj = StaticObstacle(obstacle_shape=obj, initial_state=state, obstacle_type=o_type.ROAD_BOUNDARY,
                                         obstacle_id=scenario.generate_object_id())
                    if self._boundary_not_intersecting(self, scenario, np.array([element, old]), i, IDs[:]):
                        scenario.add_objects(obj)
                    old = element
            if scenario.lanelet_network.find_lanelet_by_id(i).adj_right is None:
                old = scenario.lanelet_network.find_lanelet_by_id(i).right_vertices[0];
                for element in scenario.lanelet_network.find_lanelet_by_id(i).right_vertices:
                    delta_x = element[0] - old[0]
                    delta_y = element[1] - old[1]
                    ang = np.arctan(delta_y / (delta_x + e))
                    len_obj = np.sqrt(delta_x ** 2 + delta_y ** 2)
                    if delta_x >= 0:
                        x_obj = element[0] - 0.5 * len_obj * np.cos(np.arctan(np.abs(delta_y / (delta_x + e))))
                        y_obj = element[1] - 0.5 * len_obj * np.sin(np.arctan(delta_y / (delta_x + e)))
                    else:
                        x_obj = element[0] + 0.5 * len_obj * np.cos(np.arctan(np.abs(delta_y / (delta_x + e))))
                        y_obj = element[1] + 0.5 * len_obj * np.sin(np.arctan(delta_y / (delta_x + e)))
                    # y_obj = element[1] - 0.5 * len_obj * np.sin(np.arctan(delta_y / (delta_x+e)))
                    obj = Rectangle(length=len_obj, width=-0.05)
                    state = State(position=np.array([x_obj, y_obj]), orientation=ang, velocity=0,
                                  time_step=Interval(0, 30))
                    o_type = ObstacleType
                    obj = StaticObstacle(obstacle_shape=obj, initial_state=state, obstacle_type=o_type.ROAD_BOUNDARY,
                                         obstacle_id=scenario.generate_object_id())
                    if self._boundary_not_intersecting(self, scenario, np.array([element, old]), i, IDs[:]):
                        scenario.add_objects(obj)
                    old = element

<<<<<<< HEAD
        return scenario
=======
        return scenario


    # Raphael correct obstacle plotting
    def plotting(self, k, scenario, planning_problem_set, reference_path, ego, only_new_time_step = True):
        if only_new_time_step:
            plt.figure(k, figsize=(25, 10))
            plt.plot(reference_path[:, 0], reference_path[:, 1], '-*g', linewidth=1, zorder=10)
            draw_object(scenario, draw_params={'time_begin': k, 'time_end': k})
            draw_object(planning_problem_set)
            draw_object(ego)
            draw_object(ego.prediction.occupancy_at_time_step(1))
            plt.axis('equal')
            plt.show(block=False)
            if k > 0:
                plt.close(k-1)
            else:
                plt.close('start')
        else:
            plt.plot(reference_path[:, 0], reference_path[:, 1], '-*g', linewidth=1, zorder=10)
            draw_object(scenario, draw_params={'time_begin': k, 'time_end': k})
            draw_object(planning_problem_set)
            draw_object(ego)
            draw_object(ego.prediction.occupancy_at_time_step(1))

        plt.pause(0.1)

    # def updated_collision_checker(self, number_of_steps, collision_checker):
    #     for time_slice in range(1, number_of_steps):
    #         # print(len(collision_checker.time_slice(time_slice).obstacles()))
    #         # print(time_slice)
    #         if len(collision_checker.time_slice(time_slice).obstacles()) != \
    #                 len(collision_checker.time_slice(time_slice-1).obstacles()):
    #             for obstacle in collision_checker.time_slice(time_slice-1).obstacles():
    #                 if obstacle not in collision_checker.time_slice(time_slice).obstacles():
    #                     collision_checker.time_slice(time_slice).add_collision_object(obstacle)
    #     return collision_checker


    # Raphael Highlevel

    def check_current_state(self, route_planner, scenario, trajectory, reference_path, obstacles_ahead, k):

        print(self.statemachine.state)

        if self.statemachine.state == 'lane_change_left':

            ego_velocity = trajectory._initial_state.velocity
            ego_position = trajectory._initial_state.position

            if self.check_if_car_on_new_lanelet(scenario, trajectory):
                if self.check_if_on_new_centervertice(scenario, ego_position):
                    self.statemachine.on_new_centerline()

            return ego_velocity, reference_path

        if self.statemachine.state == 'following':

            velocity_has_to_be_changed = False
            # TODO: Vel auch anpassen, wenn Differenz nicht groß genug ist?
            ego_velocity = trajectory._initial_state.velocity

            if self.check_for_possible_overtaking_lanelet(scenario, trajectory):

                if self.check_lane_change_possible(scenario, trajectory, obstacles_ahead, k, left=True):
                    self.statemachine.Car_ahead_too_slow(
                        self.get_laneletid_of_egocar(scenario, trajectory),
                        scenario.lanelet_network.find_lanelet_by_id(
                            self.get_laneletid_of_egocar(scenario, trajectory)).adj_left)

                    print(trajectory._initial_state.position)
                    reference_path = route_planner.set_reference_lane(-1, trajectory._initial_state.position)

                    ego_velocity = trajectory._initial_state.velocity

                else:
                    velocity_has_to_be_changed = True

            else:
                velocity_has_to_be_changed = True

            if velocity_has_to_be_changed:
                for car in obstacles_ahead:
                    if not hasattr(car.initial_state, 'velocity'):
                        ego_velocity = 0
                        print("Changed velocity!")
                if ego_velocity != 0:
                    ego_velocity = obstacles_ahead[0].initial_state.velocity
                    print("Changed velocity to: ", ego_velocity)

            # if ego_velocity != trajectory._initial_state.velocity:
            #     print("Changed velocity!")

            return ego_velocity, reference_path

        if self.statemachine.state == 'on_overtaking_line':
            #TODO: Calculate time from Velocity
            self.statemachine.set_timer_elapsed(time_for_overtaking = 5)

            if self.statemachine.timer_elapsed == True:
                print("Hurrayy!")


    def create_new_cl_state(self, x_0, x_cl,  changed_velocity):

        # compute curvilinear position
        s, d = self._cosy.convert_to_curvilinear_coords(x_0.position[0], x_0.position[1])
        # compute orientation in curvilinear coordinate frame
        theta_cl = x_0.orientation - np.interp(s, self._ref_pos, self._theta_ref)

        # compute curvatures
        kr = np.interp(s, self._ref_pos, self._ref_curv)

        # compute d prime and d prime prime -> derivation after arclength
        d_p = (1 - kr * d) * np.tan(theta_cl)

        # compute s dot and s dot dot -> derivation after time
        s_d = changed_velocity * np.cos(theta_cl) / (1 - np.interp(s, self._ref_pos, self._ref_curv) * d)

        x_cl[0][1] = s_d
        x_cl[1][1] = d_p

        return x_cl

    def check_if_car_on_new_lanelet(self, scenario, ego):

        # distance, index = spatial.KDTree(reference_path).query(position_ego)

        ego_laneletid = self.get_laneletid_of_egocar(scenario, ego)

        if ego_laneletid == self.statemachine.new_lanelet:
            return True
        else:
            return False

    def check_if_on_new_centervertice(self, scenario, ego_position):

        new_laneletid = self.statemachine.new_lanelet
        new_lanelet = scenario.lanelet_network.find_lanelet_by_id(new_laneletid)

        distance, index = spatial.KDTree(new_lanelet.center_vertices).query(ego_position)

        if distance < 1:
            return True
        else:
            return False

    def check_velocity_of_car_ahead_too_slow(self, scenario, ego, k):

        near_obstacles = self.get_near_obstacles(ego, scenario, k)

        # for obstacle in near_obstacles:
        #     print("Near Obstacles ", obstacle.initial_state.position)
        obstacles_ahead = self.check_for_obstacles_ahead(scenario, ego, near_obstacles, k)

        return self.check_if_velocity_is_too_slow(ego, obstacles_ahead), obstacles_ahead

    def check_if_velocity_is_too_slow(self, ego, obstacles_ahead):
        allowed_velocity_difference = ego._initial_state.velocity / 10
        for car in obstacles_ahead:
            if not hasattr(car.initial_state, 'velocity'):
                print("Static obstacle ahead!")
                return True
            elif car.initial_state.velocity < ego._initial_state.velocity + allowed_velocity_difference:
                print("Car ahead is too slow! Difference: ",
                      car.initial_state.velocity - (ego._initial_state.velocity + allowed_velocity_difference))
                return True
        # print("Vel Diff: ", car.initial_state.velocity - (ego._initial_state.velocity + allowed_velocity_difference))
        return False

    def get_near_obstacles(self, ego, scenario, k):

        r = ego._initial_state.velocity * 2
        near_obstacles = []
        # for i in range(0, len(collision_state.obstacles())-1):
        #     obstacle = collision_state.obstacles()[i]
        #     print(pycrcc.RectOBB.center(obstacle))

        for static_obstacle in scenario.static_obstacles:
            position = static_obstacle.occupancy_at_time(k).shape.center
            distance = np.linalg.norm(position - ego._initial_state.position) \
                            - static_obstacle.obstacle_shape.length

            if distance < r:
                near_obstacles.append(static_obstacle)

        for dynamic_obstacle in scenario.dynamic_obstacles:
            if dynamic_obstacle.occupancy_at_time(k) is not None:
                position = dynamic_obstacle.occupancy_at_time(k).shape.center

                distance = np.linalg.norm(position - ego._initial_state.position) \
                                - dynamic_obstacle.obstacle_shape.length

                if distance < r:
                    near_obstacles.append(dynamic_obstacle)

        return near_obstacles

    def check_for_obstacles_ahead(self, scenario, ego, near_obstacles, k):
        obstacles_ahead = []

        # rounded_vehicle_orientation = round(ego._initial_state.orientation, 1)
        vehicle_position = ego._initial_state.position

        Rotation_Matrix = [[np.cos(ego._initial_state.orientation), -np.sin(ego._initial_state.orientation)],
                           [np.sin(ego._initial_state.orientation), np.cos(ego._initial_state.orientation)]]

        laneletid_ego = self.get_laneletid_of_egocar(scenario, ego)

        for obstacle in near_obstacles:

            laneletid_obstacle = self.get_laneletid_of_obstacle(scenario, obstacle, k)

            if laneletid_ego == laneletid_obstacle:

                obstacle_position = obstacle.occupancy_at_time(k).shape.center #.initial_state.position
                transformed_obstacle_position = np.matmul(obstacle_position - vehicle_position, Rotation_Matrix)

                if transformed_obstacle_position[0] > 0:
                    obstacles_ahead.append(obstacle)
                    print("Ahead Obstales: ", obstacle_position) #obstacle.initial_state.position)
#
            #     hypotenuse_length = np.linalg.norm(transformed_obstacle_position)
#
            #     angel = np.arcsin(transformed_obstacle_position[1] / hypotenuse_length)
#
            #     print("Obst-Car vector angle: ", angel)
            #     # print("Car orient: ", rounded_vehicle_orientation)
#
            #     if - 0.2 < angel < 0.2:
            #         obstacles_ahead.append(obstacle)
            #         print("Obstales that are ahead: ", obstacle.initial_state.position)

        return obstacles_ahead

    def check_for_possible_overtaking_lanelet(self, scenario, ego):

        laneletid = self.get_laneletid_of_egocar(scenario, ego)

        if scenario.lanelet_network.find_lanelet_by_id(laneletid).adj_left:
            print('Overtaking lanelet exists')
            return True

        return False

    def get_laneletid_of_egocar(self, scenario, ego):

        x, y = ego._initial_state.position[0], ego._initial_state.position[1]
        heading = ego._initial_state.orientation
        x_1, y_1 = np.array([x, y]) + np.array([1, 1 * np.tan(heading)])
        tmp = np.array([[x, y], [x_1, y_1]])

        return scenario.lanelet_network.find_lanelet_by_position(tmp)[0][0]

    def get_laneletid_of_obstacle(self, scenario, obstacle, k):
        position = obstacle.occupancy_at_time(k).shape.center
        x, y = position[0], position[1]
        heading = obstacle.occupancy_at_time(k).shape.orientation
        x_1, y_1 = np.array([x, y]) + np.array([1, 1 * np.tan(heading)])
        tmp = np.array([[x, y], [x_1, y_1]])

        if scenario.lanelet_network.find_lanelet_by_position(tmp)[0]:
            return scenario.lanelet_network.find_lanelet_by_position(tmp)[0][0]
        else:
            return scenario.lanelet_network.find_lanelet_by_position(tmp)[1][0]

    def get_obstacles_on_neighboring_lane(self, ego, scenario, k, left = True):

        near_obstacles = self.get_near_obstacles(ego, scenario, k)

        lanelet_ego = self.get_laneletid_of_egocar(scenario, ego)

        if left:
            neighboring_line = scenario.lanelet_network.find_lanelet_by_id(lanelet_ego).adj_left
        else:
            neighboring_line = scenario.lanelet_network.find_lanelet_by_id(lanelet_ego).adj_right

        cars_on_left_lane = []
        for obstacle in near_obstacles:
            if self.get_laneletid_of_obstacle(scenario, obstacle, k) == neighboring_line:
                cars_on_left_lane.append(obstacle)

        return cars_on_left_lane

    def check_lane_change_possible(self, scenario, ego, obstacles_ahead, k, left=True):

        obstacles_on_neighboring_lane = self.get_obstacles_on_neighboring_lane(ego, scenario, k, left)

        vehicle_position = ego._initial_state.position
        safety_margin = ego._initial_state.velocity / 10
        rotation_matrix = [[np.cos(ego._initial_state.orientation), -np.sin(ego._initial_state.orientation)],
                           [np.sin(ego._initial_state.orientation), np.cos(ego._initial_state.orientation)]]

        vehicle_parameter = VehicleParameter()
        number_neighbors = len(obstacles_on_neighboring_lane)
        for obstacle in obstacles_on_neighboring_lane:

            obstacle_position = obstacle.occupancy_at_time(k).shape.center
            transformed_obstacle_position_rounded = np.round(np.matmul(obstacle_position - vehicle_position, rotation_matrix), 1)

            if obstacle.obstacle_shape.length/2 < \
                    abs(transformed_obstacle_position_rounded[0] - vehicle_parameter.length/2 - safety_margin):

                print("Distance between obstacles on neigboring lane: \n", obstacle.obstacle_shape.length/2
                      - abs(transformed_obstacle_position_rounded[0] - vehicle_parameter.length/2 - safety_margin))

                if transformed_obstacle_position_rounded > 0:
                    if obstacle.initial_state.velocity > obstacles_ahead[0].initial_state.velocity:
                        print("Car on left lane is faster: ", obstacle.initial_state.velocity-obstacles_ahead[0].initial_state.velocity)
                        number_neighbors = number_neighbors - 1

        if number_neighbors == 0:
            print("Lanechange possible!")
            return True
        else:
            print("No lanechange due to neighboring Obstacles!")
            return False
>>>>>>> 7c210b6b
<|MERGE_RESOLUTION|>--- conflicted
+++ resolved
@@ -1,4 +1,4 @@
-# from route_planner import RoutePlanner
+
 from scipy import spatial
 
 from parameter import VehicleParameter, PlanningParameter
@@ -110,13 +110,11 @@
         # compute sampling sets
         self._setup_sampling_sets()
 
-<<<<<<< HEAD
+        # State machine
+        self.statemachine = CarHighlevelStates()
+
         # switch between low and high velocity mode
         self._velocity_threshold = vehicle_params.velocity_threshold
-=======
-        # State machine
-        self.statemachine = CarHighlevelStates()
->>>>>>> 7c210b6b
 
     def set_parameters(self, parameters):
         """
@@ -598,10 +596,6 @@
                 return False
         return True
 
-<<<<<<< HEAD
-=======
-    # Fabian
->>>>>>> 7c210b6b
     def _compute_cartesian_trajectory(self, trajectory: TrajectorySample):
         """
         Computes the cartesian trajectory information
@@ -1190,10 +1184,10 @@
                         scenario.add_objects(obj)
                     old = element
 
-<<<<<<< HEAD
         return scenario
-=======
-        return scenario
+
+
+
 
 
     # Raphael correct obstacle plotting
@@ -1509,5 +1503,4 @@
             return True
         else:
             print("No lanechange due to neighboring Obstacles!")
-            return False
->>>>>>> 7c210b6b
+            return False