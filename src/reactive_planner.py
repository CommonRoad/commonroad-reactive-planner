--- conflicted
+++ resolved
@@ -16,10 +16,7 @@
 import time, warnings
 from parameter_classes import VehModelParameters, SamplingParameters
 from polyline import compute_curvature_from_polyline, compute_orientation_from_polyline, compute_pathlength_from_polyline
-<<<<<<< HEAD
-=======
 from commonroad.scenario.obstacle import DynamicObstacle, ObstacleType, StaticObstacle
->>>>>>> c9b76b0a
 
 
 __author__ = "Christian Pek"
@@ -35,18 +32,11 @@
 class ReactivePlanner(object):
     def __init__(self, v_desired=14, collision_check_in_cl: bool = False, lanelet_network:LaneletNetwork=None):
 
-<<<<<<< HEAD
         params = PlanningParameter(velocity_reaching=True)
         self.set_parameters(params)
 
         vehicle_params = VehicleParameter()
         self.set_parameters(vehicle_params)
-=======
-        params = PlanningParameter()
-        params.parameter_velocity_reaching()
-
-        vehicle_params = VehicleParameter()
->>>>>>> c9b76b0a
 
         # Set time sampling variables
         self.horizon = params.prediction_horizon
@@ -304,12 +294,7 @@
         """
 
         # get parameters for planning
-<<<<<<< HEAD
         params = PlanningParameter(velocity_reaching = True)
-=======
-        params = PlanningParameter()
-        params.parameter_velocity_reaching()
->>>>>>> c9b76b0a
 
         # create trajectory bundle object
         trajectory_bundle = TrajectoryBundle()
@@ -854,8 +839,6 @@
         prediction = TrajectoryPrediction(trajectory,shape)
 
         return DynamicObstacle(42, ObstacleType.CAR,shape, trajectory.state_list[0],prediction)
-<<<<<<< HEAD
-=======
 
     '''
     def _2boundary_not_intersecting(self, scenario, p, own_ID, total_IDs):
@@ -965,4 +948,3 @@
 
         return scenario
 
->>>>>>> c9b76b0a
