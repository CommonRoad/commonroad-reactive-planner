from typing import Union
import numpy as np


class CartesianSample:
    def __init__(self, x, y, theta, v, a, kappa, kappa_dot):
        self.x = x
        self.y = y
        self.theta = theta
        self.v = v
        self.a = a
        self.kappa = kappa
        self.kappa_dot = kappa_dot

class CurviLinearSample:
    def __init__(self, s, d, theta, dd = None, ddd = None, ss = None, sss = None):
        self.s = s
        self.d = d
        self.theta = theta
        # store time derivations
        self.dd = dd
        self.ddd = ddd
        self.ss = ss
        self.sss = sss

class TrajectorySample:
    def __init__(self, dt, trajectory_long, trajectory_lat, total_cost):
        self.dt = dt
        self.trajectory_long = trajectory_long
        self.trajectory_lat = trajectory_lat
        self.total_cost = total_cost
        self.cartesian = None
        self.curvilinear = None
        self.ext_cartesian = None
        self.ext_curvilinear = None

    def reevaluate_costs(self):
        """ Calculates the cost for sampled trajectory
        :return: calculated cost
        """
        # desired_time = self.trajectory_long.desired_horizon
        desired_speed = self.trajectory_long._desired_velocity

        #fabian
        #print(type(self.cartesian))

        a_u = np.append(self.cartesian.a,self.ext_cartesian.a) if self.ext_cartesian is not None else self.cartesian.a
        v_u = np.append(self.cartesian.v, self.ext_cartesian.v) if self.ext_cartesian is not None else self.cartesian.v
        d_u = np.append(self.curvilinear.d, self.ext_curvilinear.d) if self.ext_cartesian is not None else self.curvilinear.d
        theta_u = np.append(self.curvilinear.theta,self.ext_curvilinear.theta) if self.ext_cartesian is not None else self.curvilinear.theta

        # acceleration costs
        costs = np.sum(a_u ** 2)
        # velocity costs
        costs += np.sum((5*(v_u - desired_speed))**2)
        # distance costs
        costs += np.sum((0.15*d_u)**2) + (20*d_u[-1])**2
        # orientation costs
        costs += np.sum((0.1*np.abs(theta_u))**2) + (5*(np.abs(theta_u[-1])))**2

        #costs += (10*(self.trajectory_long.duration_s - desired_time)) ** 2

        self.total_cost = costs

        return costs


class TrajectoryBundle:
    def __init__(self):
        self.trajectory_bundle = []

    def min_costs(self) -> float:
        """ Computes minimal cost for all sampled trajectories in trajectory bundle
        :return: minimal cost. None, if trajectory bundle is empty.
        """
        return min([x.total_cost for x in self.trajectory_bundle])

    def max_costs(self) -> float:
        """ Computes max cost for all sampled trajectories in trajectory bundle
        :return: maximal cost. None, if trajectory bundle is empty.
        """
        return max([x.total_cost for x in self.trajectory_bundle])

    def add_trajectory(self, trajectory: TrajectorySample):
        """ Add trajectory to trajectory bundle list
        :param: trajectory: new trajectory to add
        """
        self.trajectory_bundle.append(trajectory)

<<<<<<< HEAD
    def empty(self) -> bool:
        """ Check if trajectory bundle list is empty
        :return: true if no trajectories are stored in trajectory bundle else false
        """
        return len(self.trajectory_bundle) == 0

=======
    #Fabian
    def delete_trajectory(self, trajectory: TrajectorySample):
        """ Add trajectory to trajectory bundle list
        :param: trajectory: new trajectory to add
        """
        self.trajectory_bundle.remove(trajectory)
    #Fabian

    def empty(self) -> bool:
        """ Check if trajectory bundle list is empty
        :return: true if no trajectories are stored in trajectory bundle else false
        """
        return len(self.trajectory_bundle) == 0

>>>>>>> 555266ec
    def updated_optimal_trajectory(self) -> Union[TrajectorySample, None]:
        """
        :return: trajectory in trajectory_bundle with minimal cost. None, if trajectory bundle is empty.
        """
        #print(self.trajectory_bundle)
        #print("9")
        if not self.trajectory_bundle:
            return None
        return min(self.trajectory_bundle, key=lambda x: x.reevaluate_costs())

    #def optimal_trajectory(self) -> Union[TrajectorySample, None]:
    #    """
    #    :return: trajectory in trajectory_bundle with minimal cost. None, if trajectory bundle is empty.
    #    """
    #    if not self.trajectory_bundle:
    #        return None
    #    return min(self.trajectory_bundle, key=lambda x: x.total_cost)
    #
    #def remove_trajectory(self, trajectory_idx: int):
    #    """ Remove trajectory to trajectory bundle list
    #    :param: trajectory_idx: id of trajectory to remove
    #    """
    #    self.trajectory_bundle.pop(trajectory_idx)
#
    #def optimal_trajectory_idx(self) -> Union[int, None]:
    #    """
    #    :return: index of trajectory in trajectory_bundle with minimal cost. None, if trajectory bundle is empty.
    #    """
    #    if not self.trajectory_bundle:
    #        return None
    #    return self.trajectory_bundle.index(min(self.trajectory_bundle, key=lambda x: x.total_cost))
#<|MERGE_RESOLUTION|>--- conflicted
+++ resolved
@@ -87,29 +87,12 @@
         """
         self.trajectory_bundle.append(trajectory)
 
-<<<<<<< HEAD
     def empty(self) -> bool:
         """ Check if trajectory bundle list is empty
         :return: true if no trajectories are stored in trajectory bundle else false
         """
         return len(self.trajectory_bundle) == 0
 
-=======
-    #Fabian
-    def delete_trajectory(self, trajectory: TrajectorySample):
-        """ Add trajectory to trajectory bundle list
-        :param: trajectory: new trajectory to add
-        """
-        self.trajectory_bundle.remove(trajectory)
-    #Fabian
-
-    def empty(self) -> bool:
-        """ Check if trajectory bundle list is empty
-        :return: true if no trajectories are stored in trajectory bundle else false
-        """
-        return len(self.trajectory_bundle) == 0
-
->>>>>>> 555266ec
     def updated_optimal_trajectory(self) -> Union[TrajectorySample, None]:
         """
         :return: trajectory in trajectory_bundle with minimal cost. None, if trajectory bundle is empty.
