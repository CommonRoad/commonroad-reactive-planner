from commonroad_cc.collision_detection.pycrcc_collision_dispatch import create_collision_checker
from commonroad.common.file_reader import CommonRoadFileReader
from commonroad.visualization.draw_dispatch_cr import draw_object
from commonroad.visualization.plot_helper import set_non_blocking
from commonroad.scenario.trajectory import State
from commonroad_ccosy.geometry.trapezoid_coordinate_system import create_coordinate_system_from_polyline
import matplotlib.pyplot as plt
import numpy as np

from reactive_planner import ReactivePlanner
<<<<<<< HEAD
=======
from route_planner import RoutePlanner
>>>>>>> 298cfbc9
from parameter import PlanningParameter, VehicleParameter

if __name__ == '__main__':
    print('Creating velocity reaching bundle....')

<<<<<<< HEAD
    file_path = '/home/julian/Desktop/commonroadlibrary/commonroad-scenarios/hand-crafted/ZAM_Over-1_1.xml'

    crfr = CommonRoadFileReader(file_path)
    scenario, PlanningProblemSet = crfr.open()
=======
    # Please set the path to your scenario here
    #scenario_path = '/home/friederike/Masterpraktikum/Commonroad/commonroad-scenarios/NGSIM/Peachtree/USA_Peach-3_2_T-1.xml'
    #scenario_path = '/home/friederike/Masterpraktikum/Commonroad/commonroad-scenarios/NGSIM/Peachtree/USA_Peach-3_1_T-1.xml'
    # scenario_path = '/home/friederike/Masterpraktikum/Commonroad/commonroad-scenarios/NGSIM/Peachtree/USA_Peach-1_1_T-1.xml'
    # scenario_path = '/home/friederike/Masterpraktikum/Commonroad/commonroad-scenarios/NGSIM/Peachtree/USA_Peach-4_4_T-1.xml'
    # scenario_path = '/home/friederike/Masterpraktikum/Commonroad/commonroad-scenarios/NGSIM/Peachtree/USA_Peach-4_2_T-1.xml'
    # scenario_path = '/home/friederike/Masterpraktikum/Commonroad/commonroad-scenarios/NGSIM/Peachtree/USA_Peach-4_1_T-1.xml'
    # scenario_path = '/home/friederike/Masterpraktikum/Commonroad/commonroad-scenarios/NGSIM/Peachtree/USA_Peach-2_1_T-1.xml'
    # scenario_path = '/home/friederike/Masterpraktikum/Commonroad/commonroad-scenarios/NGSIM/Peachtree/USA_Peach-4_3_T-1.xml'
    scenario_path = '/home/friederike/Masterpraktikum/Commonroad/commonroad-scenarios/NGSIM/US101/USA_US101-21_1_T-1.xml'
    # scenario_path = '/home/friederike/Masterpraktikum/Commonroad/commonroad-scenarios/NGSIM/US101/USA_US101-25_1_T-1.xml'
    # scenario_path = '/home/friederike/Masterpraktikum/Commonroad/commonroad-scenarios/NGSIM/US101/USA_US101-22_1_T-1.xml'
    # scenario_path = '/home/friederike/Masterpraktikum/Commonroad/commonroad-scenarios/NGSIM/US101/USA_US101-10_1_T-1.xml'
    # scenario_path = '/home/friederike/Masterpraktikum/Commonroad/commonroad-scenarios/NGSIM/US101/USA_US101-15_1_T-1.xml'
    # scenario_path = '/home/friederike/Masterpraktikum/Commonroad/commonroad-scenarios/NGSIM/US101/USA_US101-24_1_T-1.xml'
    # scenario_path = '/home/friederike/Masterpraktikum/Commonroad/commonroad-scenarios/NGSIM/US101/USA_US101-4_1_T-1.xml'
    # scenario_path = '/home/friederike/Masterpraktikum/Commonroad/commonroad-scenarios/NGSIM/US101/USA_US101-27_1_T-1.xml'
    # scenario_path = '/home/friederike/Masterpraktikum/Commonroad/commonroad-scenarios/NGSIM/US101/USA_US101-20_1_T-1.xml'
    # scenario_path = '/home/friederike/Masterpraktikum/Commonroad/commonroad-scenarios/NGSIM/US101/USA_US101-3_1_T-1.xml'
    # scenario_path = '/home/friederike/Masterpraktikum/Commonroad/commonroad-scenarios/NGSIM/US101/USA_US101-23_1_T-1.xml'
    # scenario_path = '/home/friederike/Masterpraktikum/Commonroad/commonroad-scenarios/NGSIM/US101/USA_US101-2_1_T-1.xml'
    # scenario_path = '/home/friederike/Masterpraktikum/Commonroad/commonroad-scenarios/NGSIM/US101/USA_US101-6_1_T-1.xml'
    # scenario_path = '/home/friederike/Masterpraktikum/Commonroad/commonroad-scenarios/NGSIM/US101/USA_US101-19_1_T-1.xml'
    # scenario_path = '/home/friederike/Masterpraktikum/Commonroad/commonroad-scenarios/NGSIM/US101/USA_US101-1_1_T-1.xml'
    # scenario_path = '/home/friederike/Masterpraktikum/Commonroad/commonroad-scenarios/NGSIM/US101/USA_US101-12_1_T-1.xml'
    # scenario_path = '/home/friederike/Masterpraktikum/Commonroad/commonroad-scenarios/NGSIM/US101/USA_US101-29_1_T-1.xml'
    # scenario_path = '/home/friederike/Masterpraktikum/Commonroad/commonroad-scenarios/NGSIM/US101/USA_US101-14_1_T-1.xml'
    # scenario_path = '/home/friederike/Masterpraktikum/Commonroad/commonroad-scenarios/NGSIM/US101/USA_US101-17_1_T-1.xml'
    # scenario_path = '/home/friederike/Masterpraktikum/Commonroad/commonroad-scenarios/NGSIM/US101/USA_US101-16_1_T-1.xml'
    # scenario_path = '/home/friederike/Masterpraktikum/Commonroad/commonroad-scenarios/NGSIM/US101/USA_US101-9_1_T-1.xml'
    # scenario_path = '/home/friederike/Masterpraktikum/Commonroad/commonroad-scenarios/NGSIM/US101/USA_US101-5_1_T-1.xml'
    # scenario_path = '/home/friederike/Masterpraktikum/Commonroad/commonroad-scenarios/NGSIM/US101/USA_US101-7_1_T-1.xml'
    # scenario_path = '/home/friederike/Masterpraktikum/Commonroad/commonroad-scenarios/NGSIM/US101/USA_US101-8_1_T-1.xml'
    # scenario_path = '/home/friederike/Masterpraktikum/Commonroad/commonroad-scenarios/NGSIM/US101/USA_US101-11_1_T-1.xml'
    # scenario_path = '/home/friederike/Masterpraktikum/Commonroad/commonroad-scenarios/NGSIM/US101/USA_US101-26_1_T-1.xml'
    # scenario_path = '/home/friederike/Masterpraktikum/Commonroad/commonroad-scenarios/NGSIM/US101/USA_US101-18_1_T-1.xml'
    # scenario_path = '/home/friederike/Masterpraktikum/Commonroad/commonroad-scenarios/NGSIM/US101/USA_US101-13_1_T-1.xml'
    # scenario_path = '/home/friederike/Masterpraktikum/Commonroad/commonroad-scenarios/NGSIM/US101/USA_US101-28_1_T-1.xml'
    # scenario_path = '/home/friederike/Masterpraktikum/Commonroad/commonroad-scenarios/NGSIM/Lankershim/USA_Lanker-1_7_T-1.xml'
    # scenario_path = '/home/friederike/Masterpraktikum/Commonroad/commonroad-scenarios/NGSIM/Lankershim/USA_Lanker-1_8_T-1.xml'
    # scenario_path = '/home/friederike/Masterpraktikum/Commonroad/commonroad-scenarios/NGSIM/Lankershim/USA_Lanker-2_2_T-1.xml'
    # scenario_path = '/home/friederike/Masterpraktikum/Commonroad/commonroad-scenarios/NGSIM/Lankershim/USA_Lanker-2_1_T-1.xml'
    # scenario_path = '/home/friederike/Masterpraktikum/Commonroad/commonroad-scenarios/NGSIM/Lankershim/USA_Lanker-2_5_T-1.xml'
    # scenario_path = '/home/friederike/Masterpraktikum/Commonroad/commonroad-scenarios/NGSIM/Lankershim/USA_Lanker-2_12_T-1.xml'
    # scenario_path = '/home/friederike/Masterpraktikum/Commonroad/commonroad-scenarios/NGSIM/Lankershim/USA_Lanker-2_7_T-1.xml'
    # scenario_path = '/home/friederike/Masterpraktikum/Commonroad/commonroad-scenarios/NGSIM/Lankershim/USA_Lanker-2_13_T-1.xml'
    # scenario_path = '/home/friederike/Masterpraktikum/Commonroad/commonroad-scenarios/NGSIM/Lankershim/USA_Lanker-2_9_T-1.xml'
    # scenario_path = '/home/friederike/Masterpraktikum/Commonroad/commonroad-scenarios/NGSIM/Lankershim/USA_Lanker-2_15_T-1.xml'
    # scenario_path = '/home/friederike/Masterpraktikum/Commonroad/commonroad-scenarios/NGSIM/Lankershim/USA_Lanker-1_13_T-1.xml'
    # scenario_path = '/home/friederike/Masterpraktikum/Commonroad/commonroad-scenarios/NGSIM/Lankershim/USA_Lanker-1_12_T-1.xml'
    # scenario_path = '/home/friederike/Masterpraktikum/Commonroad/commonroad-scenarios/NGSIM/Lankershim/USA_Lanker-1_6_T-1.xml'
    # scenario_path = '/home/friederike/Masterpraktikum/Commonroad/commonroad-scenarios/NGSIM/Lankershim/USA_Lanker-2_14_T-1.xml'
    # scenario_path = '/home/friederike/Masterpraktikum/Commonroad/commonroad-scenarios/NGSIM/Lankershim/USA_Lanker-1_3_T-1.xml'
    # scenario_path = '/home/friederike/Masterpraktikum/Commonroad/commonroad-scenarios/NGSIM/Lankershim/USA_Lanker-2_8_T-1.xml'
    # scenario_path = '/home/friederike/Masterpraktikum/Commonroad/commonroad-scenarios/NGSIM/Lankershim/USA_Lanker-1_2_T-1.xml'
    # scenario_path = '/home/friederike/Masterpraktikum/Commonroad/commonroad-scenarios/NGSIM/Lankershim/USA_Lanker-2_6_T-1.xml'
    # scenario_path = '/home/friederike/Masterpraktikum/Commonroad/commonroad-scenarios/NGSIM/Lankershim/USA_Lanker-1_11_T-1.xml'
    # scenario_path = '/home/friederike/Masterpraktikum/Commonroad/commonroad-scenarios/NGSIM/Lankershim/USA_Lanker-1_4_T-1.xml'
    # scenario_path = '/home/friederike/Masterpraktikum/Commonroad/commonroad-scenarios/NGSIM/Lankershim/USA_Lanker-2_10_T-1.xml'
    # scenario_path = '/home/friederike/Masterpraktikum/Commonroad/commonroad-scenarios/NGSIM/Lankershim/USA_Lanker-1_9_T-1.xml'
    # scenario_path = '/home/friederike/Masterpraktikum/Commonroad/commonroad-scenarios/NGSIM/Lankershim/USA_Lanker-2_4_T-1.xml'
    # scenario_path = '/home/friederike/Masterpraktikum/Commonroad/commonroad-scenarios/NGSIM/Lankershim/USA_Lanker-2_3_T-1.xml'
    # scenario_path = '/home/friederike/Masterpraktikum/Commonroad/commonroad-scenarios/NGSIM/Lankershim/USA_Lanker-1_10_T-1.xml'
    # scenario_path = '/home/friederike/Masterpraktikum/Commonroad/commonroad-scenarios/NGSIM/Lankershim/USA_Lanker-1_1_T-1.xml'
    # scenario_path = '/home/friederike/Masterpraktikum/Commonroad/commonroad-scenarios/NGSIM/Lankershim/USA_Lanker-1_5_T-1.xml'
    # scenario_path = '/home/friederike/Masterpraktikum/Commonroad/commonroad-scenarios/NGSIM/Lankershim/USA_Lanker-2_11_T-1.xml'

    #viel zu klein-> reference path
    #scenario_path = '/home/friederike/Masterpraktikum/Commonroad/commonroad-scenarios/hand-crafted/DEU_A99-1_1_T-1.xml'
    # discrete
    #scenario_path = '/home/friederike/Masterpraktikum/Commonroad/commonroad-scenarios/hand-crafted/ZAM_Intersect-1_2_S-1.xml'
    # discrete network
    #scenario_path = '/home/friederike/Masterpraktikum/Commonroad/commonroad-scenarios/hand-crafted/DEU_A9-2_1_T-1.xml'
    # alle, aber müsste lane change einleiten
    #scenario_path = '/home/friederike/Masterpraktikum/Commonroad/commonroad-scenarios/hand-crafted/DEU_Gar-1_1_T-1.xml'
    # zu wenige center vertices -> zu geringe auflösung für discrete/lane change
    #scenario_path = '/home/friederike/Masterpraktikum/Commonroad/commonroad-scenarios/hand-crafted/DEU_Muc-4_1_T-1.xml'
    # scenario_path = '/home/friederike/Masterpraktikum/Commonroad/commonroad-scenarios/hand-crafted/ZAM_Merge-1_1_T-1.xml'
    # scenario_path = '/home/friederike/Masterpraktikum/Commonroad/commonroad-scenarios/hand-crafted/ZAM_Over-1_1.xml'
    # scenario_path = '/home/friederike/Masterpraktikum/Commonroad/commonroad-scenarios/hand-crafted/DEU_Hhr-1_1.xml'
    # scenario_path = '/home/friederike/Masterpraktikum/Commonroad/commonroad-scenarios/hand-crafted/DEU_Ffb-1_3_T-1.xml'
    # scenario_path = '/home/friederike/Masterpraktikum/Commonroad/commonroad-scenarios/hand-crafted/ZAM_HW-1_1_S-1.xml'
    # scenario_path = '/home/friederike/Masterpraktikum/Commonroad/commonroad-scenarios/hand-crafted/ZAM_Intersect-1_1_S-1.xml'
    # scenario_path = '/home/friederike/Masterpraktikum/Commonroad/commonroad-scenarios/hand-crafted/DEU_A9-1_1_T-1.xml'
    # scenario_path = '/home/friederike/Masterpraktikum/Commonroad/commonroad-scenarios/hand-crafted/DEU_Muc-3_1_T-1.xml'
    # scenario_path = '/home/friederike/Masterpraktikum/Commonroad/commonroad-scenarios/hand-crafted/DEU_Ffb-1_1_T-1.xml'
    # scenario_path = '/home/friederike/Masterpraktikum/Commonroad/commonroad-scenarios/hand-crafted/DEU_Ffb-2_2_S-1.xml'
    # scenario_path = '/home/friederike/Masterpraktikum/Commonroad/commonroad-scenarios/hand-crafted/DEU_B471-1_1_T-1.xml'
    # scenario_path = '/home/friederike/Masterpraktikum/Commonroad/commonroad-scenarios/hand-crafted/DEU_Muc-2_1_T-1.xml'
    # scenario_path = '/home/friederike/Masterpraktikum/Commonroad/commonroad-scenarios/hand-crafted/ZAM_Urban-1_1_S-1.xml'
    # scenario_path = '/home/friederike/Masterpraktikum/Commonroad/commonroad-scenarios/hand-crafted/DEU_Ffb-2_1_T-1.xml'
    # scenario_path = '/home/friederike/Masterpraktikum/Commonroad/commonroad-scenarios/hand-crafted/DEU_Muc-1_1_T-1.xml'
    # scenario_path = '/home/friederike/Masterpraktikum/Commonroad/commonroad-scenarios/hand-crafted/DEU_Ffb-1_2_S-1.xml'
    # scenario_path = '/home/friederike/Masterpraktikum/Commonroad/commonroad-scenarios/cooperative/C-USA_Lanker-2_3_T-1.xml'
    # scenario_path = '/home/friederike/Masterpraktikum/Commonroad/commonroad-scenarios/cooperative/C-DEU_B471-2_1.xml'
    # scenario_path = '/home/friederike/Masterpraktikum/Commonroad/commonroad-scenarios/cooperative/C-USA_Lanker-2_1_T-1.xml'
    # scenario_path = '/home/friederike/Masterpraktikum/Commonroad/commonroad-scenarios/cooperative/C-USA_Lanker-2_2_T-1.xml'
    # scenario_path = '/home/friederike/Masterpraktikum/Commonroad/commonroad-scenarios/cooperative/C-USA_US101-30_1_T-1.xml'
    # scenario_path = '/home/friederike/Masterpraktikum/Commonroad/commonroad-scenarios/cooperative/C-DEU_B471-1_1_T-1.xml'
    # scenario_path = '/home/friederike/Masterpraktikum/Commonroad/commonroad-scenarios/cooperative/C-USA_Lanker-1_1_T-1.xml'
    # scenario_path = '/home/friederike/Masterpraktikum/Commonroad/commonroad-scenarios/cooperative/C-USA_US101-32_1_T-1.xml'
    # scenario_path = '/home/friederike/Masterpraktikum/Commonroad/commonroad-scenarios/cooperative/C-USA_Lanker-2_4_T-1.xml'
    # scenario_path = '/home/friederike/Masterpraktikum/Commonroad/commonroad-scenarios/cooperative/C-USA_US101-31_1_T-1.xml'
    # scenario_path = '/home/friederike/Masterpraktikum/Commonroad/commonroad-scenarios/cooperative/C-USA_US101-33_1_T-1.xml'
    # scenario_path = '/home/friederike/Masterpraktikum/Commonroad/commonroad-scenarios/cooperative/C-USA_Lanker-1_2_T-1.xml'

    # Initialize reactive planner
    scenario, planning_problem_set = CommonRoadFileReader(scenario_path).open()
>>>>>>> 298cfbc9
    plt.figure(figsize=(25, 10))
    draw_object(scenario)
    plt.axis('equal')
    plt.show(block=False)
    plt.pause(0.1)
    #scenario = ReactivePlanner.add_obstacles_at_lanelet_edges(ReactivePlanner, scenario, file_path)

<<<<<<< HEAD
    if not PlanningProblemSet:
        root = ET.parse(file_path).getroot()
        for lane in root.findall('lanelet'):
            laneletid = lane.get('id')
            break
        print('No Planning Problem specified for this scenario!')
    else:
        root = ET.parse(file_path).getroot()
        for problem in root.findall('planningProblem'):
            problemid = problem.get('id')
            break
        init_state = PlanningProblemSet.find_planning_problem_by_id(int(problemid)).initial_state
        x, y = init_state.position
        heading = init_state.orientation
        x_1, y_1 = np.array([x, y]) + np.array([1, 1 * np.tan(heading)])
        tmp = np.array([[x, y], [x_1, y_1]])
        laneletid = scenario.lanelet_network.find_lanelet_by_position(tmp)[0][0]
=======
    # set reference path
    route_planner = RoutePlanner(scenario.lanelet_network, scenario_path)
    route_planner.create_reference_path_network()

    source_position = route_planner.planning_problem.initial_state.position
    sourcelanelets = route_planner.lanelet_network.find_lanelet_by_position(np.array([source_position]))
    source_lanelet = route_planner.lanelet_network.find_lanelet_by_id(sourcelanelets[0][0])
>>>>>>> 298cfbc9

    reference_path = route_planner.set_reference_lane(0, source_position)

    #reference_path = scenario.lanelet_network.find_lanelet_by_id(int(source_lanelet.lanelet_id)).center_vertices

    # create coordinate system from reference path
    curvilinear_cosy = create_coordinate_system_from_polyline(reference_path)

    # create collision checker for scenario
    collision_checker = create_collision_checker(scenario)

    # create initial state
<<<<<<< HEAD
    if not PlanningProblemSet:
        i_init = 2
        x, y = reference_path[i_init, :]
        x_1, y_1 = reference_path[i_init + 1, :]
        heading = np.arctan2(x_1 - x, y_1 - y)
    else:
        heading = init_state.orientation

    x_0 = State(**{'position': np.array([x, y]), 'orientation': heading, 'velocity': 10, 'acceleration': 0, 'yaw_rate': 0})
    print(x_0.position)
=======
    x, y = route_planner.planning_problem.initial_state.position
    heading = route_planner.planning_problem.initial_state.orientation
    x_0 = State(**{'position':np.array([x,y]),'orientation':heading, 'velocity':10, 'acceleration':0,'yaw_rate':0})
>>>>>>> 298cfbc9

    # Set planning parameters and vehicle parameters
    params_planning = PlanningParameter(velocity_reaching=True)
    params_vehicle = VehicleParameter()

<<<<<<< HEAD
    planner:ReactivePlanner = ReactivePlanner(lanelet_network=scenario.lanelet_network)
=======
    planner: ReactivePlanner = ReactivePlanner(lanelet_network=scenario.lanelet_network)
>>>>>>> 298cfbc9
    planner.set_parameters(params_planning)
    planner.set_parameters(params_vehicle)
    planner.set_reference_path(reference_path)

    plt.plot(reference_path[:, 0], reference_path[:, 1], '-*g', linewidth=1, zorder=10)
    x_cl = None

    for k in range(0, 50):
        optimal = planner.plan(x_0, collision_checker, cl_states=x_cl)
        # convert to CR obstacle
        ego = planner.convert_cr_trajectory_to_object(optimal[0])
        draw_object(scenario, draw_params={'time_begin': k})
        #draw_object(planning_problem_set)
        draw_object(ego)
        draw_object(ego.prediction.occupancy_at_time_step(1))
        plt.pause(0.1)

        x_0 = optimal[0].state_list[1]
        x_cl = (optimal[2][1], optimal[3][1])

        if k == 3:
            reference_path = route_planner.set_reference_lane(-1, x_0.position)
            planner.set_reference_path(reference_path)
            plt.plot(reference_path[:, 0], reference_path[:, 1], '-*b', linewidth=1, zorder=10)

        print("Goal state is: {}".format(optimal[1].state_list[-1]))

        planner.check_current_state(scenario, ego)

    print('Done')
    plt.show(block=True)<|MERGE_RESOLUTION|>--- conflicted
+++ resolved
@@ -8,21 +8,12 @@
 import numpy as np
 
 from reactive_planner import ReactivePlanner
-<<<<<<< HEAD
-=======
 from route_planner import RoutePlanner
->>>>>>> 298cfbc9
 from parameter import PlanningParameter, VehicleParameter
 
 if __name__ == '__main__':
     print('Creating velocity reaching bundle....')
 
-<<<<<<< HEAD
-    file_path = '/home/julian/Desktop/commonroadlibrary/commonroad-scenarios/hand-crafted/ZAM_Over-1_1.xml'
-
-    crfr = CommonRoadFileReader(file_path)
-    scenario, PlanningProblemSet = crfr.open()
-=======
     # Please set the path to your scenario here
     #scenario_path = '/home/friederike/Masterpraktikum/Commonroad/commonroad-scenarios/NGSIM/Peachtree/USA_Peach-3_2_T-1.xml'
     #scenario_path = '/home/friederike/Masterpraktikum/Commonroad/commonroad-scenarios/NGSIM/Peachtree/USA_Peach-3_1_T-1.xml'
@@ -131,7 +122,6 @@
 
     # Initialize reactive planner
     scenario, planning_problem_set = CommonRoadFileReader(scenario_path).open()
->>>>>>> 298cfbc9
     plt.figure(figsize=(25, 10))
     draw_object(scenario)
     plt.axis('equal')
@@ -139,25 +129,6 @@
     plt.pause(0.1)
     #scenario = ReactivePlanner.add_obstacles_at_lanelet_edges(ReactivePlanner, scenario, file_path)
 
-<<<<<<< HEAD
-    if not PlanningProblemSet:
-        root = ET.parse(file_path).getroot()
-        for lane in root.findall('lanelet'):
-            laneletid = lane.get('id')
-            break
-        print('No Planning Problem specified for this scenario!')
-    else:
-        root = ET.parse(file_path).getroot()
-        for problem in root.findall('planningProblem'):
-            problemid = problem.get('id')
-            break
-        init_state = PlanningProblemSet.find_planning_problem_by_id(int(problemid)).initial_state
-        x, y = init_state.position
-        heading = init_state.orientation
-        x_1, y_1 = np.array([x, y]) + np.array([1, 1 * np.tan(heading)])
-        tmp = np.array([[x, y], [x_1, y_1]])
-        laneletid = scenario.lanelet_network.find_lanelet_by_position(tmp)[0][0]
-=======
     # set reference path
     route_planner = RoutePlanner(scenario.lanelet_network, scenario_path)
     route_planner.create_reference_path_network()
@@ -165,7 +136,6 @@
     source_position = route_planner.planning_problem.initial_state.position
     sourcelanelets = route_planner.lanelet_network.find_lanelet_by_position(np.array([source_position]))
     source_lanelet = route_planner.lanelet_network.find_lanelet_by_id(sourcelanelets[0][0])
->>>>>>> 298cfbc9
 
     reference_path = route_planner.set_reference_lane(0, source_position)
 
@@ -178,32 +148,15 @@
     collision_checker = create_collision_checker(scenario)
 
     # create initial state
-<<<<<<< HEAD
-    if not PlanningProblemSet:
-        i_init = 2
-        x, y = reference_path[i_init, :]
-        x_1, y_1 = reference_path[i_init + 1, :]
-        heading = np.arctan2(x_1 - x, y_1 - y)
-    else:
-        heading = init_state.orientation
-
-    x_0 = State(**{'position': np.array([x, y]), 'orientation': heading, 'velocity': 10, 'acceleration': 0, 'yaw_rate': 0})
-    print(x_0.position)
-=======
     x, y = route_planner.planning_problem.initial_state.position
     heading = route_planner.planning_problem.initial_state.orientation
     x_0 = State(**{'position':np.array([x,y]),'orientation':heading, 'velocity':10, 'acceleration':0,'yaw_rate':0})
->>>>>>> 298cfbc9
 
     # Set planning parameters and vehicle parameters
     params_planning = PlanningParameter(velocity_reaching=True)
     params_vehicle = VehicleParameter()
 
-<<<<<<< HEAD
-    planner:ReactivePlanner = ReactivePlanner(lanelet_network=scenario.lanelet_network)
-=======
     planner: ReactivePlanner = ReactivePlanner(lanelet_network=scenario.lanelet_network)
->>>>>>> 298cfbc9
     planner.set_parameters(params_planning)
     planner.set_parameters(params_vehicle)
     planner.set_reference_path(reference_path)
